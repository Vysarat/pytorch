--- conflicted
+++ resolved
@@ -21,6 +21,7 @@
   - [Patch Release Criteria](#patch-release-criteria)
   - [Patch Release Process](#patch-release-process)
     - [Triage](#triage)
+    - [Issue Tracker for Patch releases](#issue-tracker-for-patch-releases)
     - [Building a release schedule / cherry picking](#building-a-release-schedule--cherry-picking)
     - [Building Binaries / Promotion to Stable](#building-binaries--promotion-to-stable)
 - [Hardware / Software Support in Binary Build Matrix](#hardware--software-support-in-binary-build-matrix)
@@ -234,8 +235,6 @@
 3. Triage reviewers will then add the issue / pull request to the related milestone (i.e. `1.9.1`) if the regressions if found to be within the [Patch Release Criteria](#patch-release-criteria)
     * ![adding to milestone](https://user-images.githubusercontent.com/1700823/131175980-148ff38d-44c3-4611-8a1f-cd2fd1f4c49d.png)
 
-<<<<<<< HEAD
-=======
 ### Issue Tracker for Patch releases
 
 For patch releases issue tracker needs to be created. For patch release, we require all cherry-pick changes to have links to either a high-priority Github issue or a CI failure from previous RC. An example of this would look like:
@@ -248,7 +247,6 @@
 4. Documentation improvements
 5. Release branch specific changes (e.g. blocking ci fixes, change version identifiers)
 
->>>>>>> 93772305
 ### Building a release schedule / cherry picking
 
 > Main POC: Patch Release Managers

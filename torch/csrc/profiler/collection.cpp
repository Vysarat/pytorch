--- conflicted
+++ resolved
@@ -31,9 +31,8 @@
 using trace_ptr_t =
     std::unique_ptr<torch::profiler::impl::kineto::ActivityTraceWrapper>;
 
-RawTensorMetadata::RawTensorMetadata(const at::Tensor& t)
-    : impl_{t.unsafeGetTensorImpl()},
-      data_{t.has_storage() ? t.storage().data() : nullptr},
+RawTensorMetadataBase::RawTensorMetadataBase(const at::Tensor& t)
+    : data_{t.has_storage() ? t.storage().data() : nullptr},
       device_type_{t.device().type()},
       device_index_{t.device().index()},
       dtype_{t.scalar_type()},
@@ -823,166 +822,6 @@
   return trace;
 }
 
-<<<<<<< HEAD
-template <typename T>
-struct PairHash {
-  size_t operator()(const std::pair<T, T>& i) {
-    return c10::get_hash(i.first, i.second);
-  }
-};
-
-void calculate_unique_tensor_ids(std::vector<result_ptr_t>& sorted_results) {
-  // This task is equivilent to https://leetcode.com/problems/number-of-islands/
-  // We first cluster events with a greedy index assignment, and then merge
-  // groups that overlap.
-
-  using storage_id_t = strong::type<
-      size_t,
-      struct _StorageID,
-      strong::regular,
-      strong::hashable,
-      strong::arithmetic,
-      strong::ordered>;
-
-  struct TensorStoragePair {
-    TensorImplAddress impl_;
-    storage_id_t storage_id_;
-
-    // Used to assign the result.
-    std::reference_wrapper<c10::optional<TensorID>> id_ref_;
-  };
-  std::vector<TensorStoragePair> tensors;
-
-  // Step 1) Flatten and convert storage data pointers. (Handle address reuse.)
-  // --------------------------------------------------------------------------
-  {
-    storage_id_t current_id{0};
-    ska::flat_hash_map<StorageImplData, storage_id_t> live_storage;
-    auto lookup = [&current_id, &live_storage](const StorageImplData data) {
-      auto inserted = live_storage.insert({data, current_id});
-      current_id += storage_id_t(inserted.second);
-      return inserted.first->second;
-    };
-
-    ska::flat_hash_set<storage_id_t> tensor_set;
-    auto insert_tensor = [&lookup, &tensors, &tensor_set](TensorMetadata& m) {
-      if (m.impl_ && m.data_) {
-        const auto id = lookup(m.data_);
-        tensor_set.insert(id);
-        tensors.emplace_back(TensorStoragePair{m.impl_, id, m.id_});
-      }
-    };
-
-    for (auto& result : sorted_results) {
-      result->visit(c10::overloaded(
-          [&](ExtraFields<EventType::TorchOp>& torch_op) {
-            for (auto& m : torch_op.inputs_.tensor_metadata_) {
-              if (m.has_value()) {
-                insert_tensor(*m);
-              }
-            }
-          },
-          [&](ExtraFields<EventType::Allocation>& alloc_op) {
-            // We won't know which allocations are for Tensor storage yet.
-            // We'll filter after we see all of the op inputs.
-            tensors.emplace_back(TensorStoragePair{
-                TensorImplAddress(nullptr),
-                lookup(StorageImplData(alloc_op.ptr_)),
-                alloc_op.id_});
-
-            // Handle deallocation
-            if (alloc_op.alloc_size_ < 0) {
-              live_storage.erase(StorageImplData(alloc_op.ptr_));
-            }
-          },
-          [&](ExtraFields<EventType::PyCall>& py_call) {
-            // torch.nn.Module
-            if (py_call.module_.has_value()) {
-              for (auto& p : py_call.module_->parameters_) {
-                insert_tensor(p.metadata_);
-                if (p.grad_metadata_.has_value()) {
-                  insert_tensor(*p.grad_metadata_);
-                }
-              }
-            }
-
-            // torch.optim.Optimizer
-            if (py_call.optimizer_.has_value()) {
-              for (auto& p : py_call.optimizer_->parameters_) {
-                insert_tensor(p.metadata_);
-                if (p.grad_metadata_.has_value()) {
-                  insert_tensor(*p.grad_metadata_);
-                }
-                for (auto& state_i : p.state_) {
-                  insert_tensor(state_i.second);
-                }
-              }
-            }
-          },
-          [](const auto&) {}));
-    }
-
-    // Handle any allocation events which we cannot prove are for
-    // `StorageImpl`s.
-    tensors.erase(
-        std::remove_if(
-            tensors.begin(),
-            tensors.end(),
-            [&tensor_set](const auto& i) {
-              return tensor_set.find(i.storage_id_) == tensor_set.end();
-            }),
-        tensors.end());
-  }
-
-  // Step 2) Handle the case that the storage of a TensorImpl changed.
-  // --------------------------------------------------------------------------
-  using storage_id_pair_t = std::pair<storage_id_t, storage_id_t>;
-  ska::flat_hash_set<storage_id_pair_t, PairHash<storage_id_t>> same_group_set;
-  {
-    ska::flat_hash_map<TensorImplAddress, storage_id_t> impl_map;
-    for (const auto& t : tensors) {
-      // Storage allocations / frees don't have an associated TensorImpl, so
-      // we don't want all storages to merge through nullptr.
-      if (!t.impl_) {
-        continue;
-      }
-
-      const auto it = impl_map.insert({t.impl_, t.storage_id_}).first;
-
-      // The pair needs to be sorted for the coalesce step to work properly.
-      it->second < t.storage_id_
-          ? same_group_set.insert({it->second, t.storage_id_})
-          : same_group_set.insert({t.storage_id_, it->second});
-    }
-  }
-
-  // Step 3) Coalesce groups and assign final IDs.
-  // --------------------------------------------------------------------------
-  ska::flat_hash_map<storage_id_t, size_t> id_map;
-  {
-    std::vector<storage_id_pair_t> unique_pairs;
-    for (const auto& i : same_group_set) {
-      unique_pairs.push_back(i);
-    }
-    std::sort(unique_pairs.begin(), unique_pairs.end());
-
-    size_t current_id{0};
-    for (const auto& i : unique_pairs) {
-      auto inserted = id_map.insert({i.first, current_id});
-      current_id += inserted.second;
-      id_map.insert({i.second, inserted.first->second});
-    }
-  }
-
-  // Step 4) Write back to metadata
-  // --------------------------------------------------------------------------
-  for (const auto& t : tensors) {
-    t.id_ref_.get() = TensorID(id_map.at(t.storage_id_));
-  }
-}
-
-=======
->>>>>>> 75dbe379
 struct ResultGreater {
   bool operator()(const result_ptr_t& a, const result_ptr_t& b) const {
     return a->endTimeNS() > b->endTimeNS();

import builtins
import collections
import math
import operator
import warnings

from collections.abc import Iterable
from enum import Enum
from functools import partial, reduce, singledispatch, wraps
from typing import Callable, List, Optional, overload, Sequence, Tuple, Union

import torch

import torch._prims as prims
import torch._prims_common as utils
from torch._prims_common import (
    check,
    DeviceLikeType,
    Dim,
    DimsSequenceType,
    DimsType,
    dtype_to_type,
    ELEMENTWISE_TYPE_PROMOTION_KIND,
    FloatLike,
    IntLike,
    is_weakly_lesser_type,
    Number,
    NumberType,
    REDUCTION_OUTPUT_TYPE_KIND,
    ShapeType,
    StrideType,
    TensorLike,
    TensorLikeType,
    TensorOrNumberLikeType,
    TensorSequenceType,
)
from torch._prims_common.wrappers import (
    _maybe_convert_to_dtype,
    _maybe_resize_out,
    _safe_copy_out,
    elementwise_type_promotion_wrapper,
    elementwise_unary_scalar_wrapper,
    out_wrapper,
)
from torch.fx.experimental.symbolic_shapes import sym_float, sym_int

# Experimental module containing prototype Python references for existing
#   PyTorch operations.

__all__ = [
    #
    # Elementwise Unary References
    #
    "abs",
    "acos",
    "acosh",
    "asinh",
    "asin",
    "atan",
    "atanh",
    "bitwise_not",
    # "cbrt",  # No corresponding torch operation
    "ceil",
    "conj_physical",
    "cos",
    "cosh",
    "digamma",
    "erf",
    "erfinv",
    "erfc",
    "exp",
    "expm1",
    "exp2",
    "fill",
    "floor",
    "frac",
    "index_add",
    "index_copy",
    "index_copy_",
    "index_select",
    "index_fill",
    "index_fill_",
    "isfinite",
    "isinf",
    "isnan",
    "isreal",
    "i0",
    "lerp",
    "lgamma",
    "log",
    "log1p",
    "log2",
    "log10",
    "log_softmax",
    "nan_to_num",
    "neg",
    "positive",
    "reciprocal",
    "round",  # TODO: model kwargs
    "sigmoid",
    "sgn",
    "sign",
    "signbit",
    "sin",
    "sinc",
    "sinh",
    "softmax",
    "sqrt",
    "square",
    "tan",
    "tanh",
    "trace",
    "trunc",
    #
    # Elementwise Binary References
    #
    "add",
    "atan2",
    "bitwise_and",
    "bitwise_left_shift",
    "bitwise_or",
    "bitwise_right_shift",
    "bitwise_xor",
    "clamp_min",
    # "complex",
    "copysign",
    "div",
    "eq",
    "float_power",
    "floor_divide",
    "fmax",
    "fmin",
    "fmod",
    "gcd",
    "ge",
    "gt",
    "heaviside",
    "hypot",
    "igamma",
    "igammac",
    "imag",
    "isclose",
    "lcm",
    # 'ldexp',
    "le",
    "logical_and",
    "logical_not",
    "logical_or",
    "logical_xor",
    "lt",
    # 'max', # implement with reductions
    "maximum",
    # 'min', # implement with reductions
    "minimum",
    "mul",
    "ne",
    "nextafter",
    # 'polar',  # abs, cos, sin
    "pow",
    "real",
    "rpow",
    "remainder",
    "rsub",
    "rtruediv",
    "rfloordiv",
    "sub",
    "true_divide",
    "trunc_divide",
    "xlogy",
    #
    # Elementwise Ternary References
    #
    "addcdiv",
    "addcmul",
    "clamp",
    #
    # Conditional references
    #
    "masked_fill",
    "where",
    #
    # Data conversion and movement references
    #
    "clone",
    "copy_to",  # TODO: add OpInfo (or implement .to)
    "item",  # TODO: add OpInfo
    "to",
    #
    # Reduction ops
    #
    "all",
    "amax",
    "amin",
    "any",
    "mean",
    "std_mean",
    "var_mean",
    "sum",
    "sum_to_size",
    "prod",
    "var",
    #
    # Linear algebra ops
    #
    "addr",
    #
    # View & Shape Ops
    #
    "atleast_1d",
    "atleast_2d",
    "atleast_3d",
    "as_strided",
    "broadcast_shapes",
    "broadcast_tensors",
    "broadcast_to",
    "cat",
    "chunk",
    "column_stack",
    "conj",
    "constant_pad_nd",
    "contiguous",
    "diag_embed",
    "diag",
    "diagonal",
    "diagonal_copy",
    "diagonal_scatter",
    "dsplit",
    "dstack",
    "expand",
    "expand_as",
    "flatten",
    "flip",
    "fliplr",
    "flipud",
    "hsplit",
    "hstack",
    "meshgrid",
    "movedim",
    "narrow",
    "narrow_copy",
    "native_layer_norm",
    "permute",
    "ravel",
    "repeat",
    "reshape",
    "roll",
    "rot90",
    "rsqrt",
    "stack",
    "swap_axes",  # alias for transpose
    "squeeze",
    "t",
    "T",
    "tensor_split",
    "transpose",
    "unfold",
    "unfold_copy",
    "unsqueeze",
    "view",
    "vsplit",
    "vstack",
    "unflatten",
    "unbind",
    "triu",
    "tril",
    "triu_indices",
    "tril_indices",
    #
    # Tensor Creation
    #
    "arange",
    "empty",
    "empty_like",
    "empty_strided",
    "eye",
    "full",
    "full_like",
    "linspace",
    "logspace",
    "ones",
    "ones_like",
    "randn",
    "scalar_tensor",
    "zeros",
    "zeros_like",
    #
    # Randomness References
    #
    "uniform",  # TODO: add OpInfo -- and testing for randomness?
    #
    # Test-related functions
    #
    "allclose",
    "equal",  # TODO: add OpInfo
    #
    # Statistical operations
    #
    "bucketize",
]

Tensor = torch.Tensor
DispatchKey = torch._C.DispatchKey  # type: ignore[attr-defined]


def _broadcast_shapes(*_shapes):
    shapes = tuple(
        (x,) if isinstance(x, IntLike) else x
        for x in filter(lambda x: x is not None, _shapes)
    )

    # Short-circuits on no input
    if len(shapes) == 0:
        return None

    # Type checking
    # TODO: make common validations available as utils
    for shape in shapes:
        assert isinstance(shape, Sequence)

    # Computes common shape
    common_shape = [
        1,
    ] * reduce(max, (len(shape) for shape in shapes))
    for shape in shapes:
        for idx in range(-1, -1 - len(shape), -1):
            if common_shape[idx] == 1:
                if shape[idx] < 0:
                    raise ValueError(
                        "Attempting to broadcast a dimension with negative length!"
                    )
                common_shape[idx] = shape[idx]
            elif shape[idx] != 1:
                if common_shape[idx] != shape[idx]:
                    raise RuntimeError(
                        "Attempting to broadcast a dimension of length ",
                        str(shape[idx]),
                        "!",
                    )

    return common_shape


def _maybe_broadcast(*args, preserve_cpu_scalar_tensors=True):
    # Computes common shape
    common_shape = _broadcast_shapes(
        *map(lambda t: t.shape if isinstance(t, TensorLike) else None, args)
    )

    def __maybe_broadcast(x, shape):
        if x is None:
            return None
        elif isinstance(x, Number):
            return x
        elif isinstance(x, TensorLike):
            if preserve_cpu_scalar_tensors and utils.is_cpu_scalar_tensor(x):
                return x

            if not utils.same_shape(x.shape, common_shape):
                return x.expand(common_shape)

            return x
        else:
            raise RuntimeError(
                "Unexpected type when broadcasting: " + str(type(x)) + "!"
            )

    return tuple(__maybe_broadcast(x, common_shape) for x in args)


# Utilities should come BEFORE this import
from torch._decomp import register_decomposition

#
# Elementwise unary references
#

infer_aten_op = object()

# TODO: add type promotion support
def _make_elementwise_unary_reference(
    type_promotion_kind,
    *,
    aten_op=infer_aten_op,
    disable_meta=False,
    extra_meta=None,
) -> Callable:
    def inner(prim: Callable):
        nonlocal aten_op

        @wraps(prim)
        @out_wrapper()
        @elementwise_unary_scalar_wrapper
        @elementwise_type_promotion_wrapper(
            type_promoting_args=("a",),
            type_promotion_kind=type_promotion_kind,
        )
        def _ref(a: TensorLikeType) -> TensorLikeType:
            if not isinstance(a, TensorLike):
                raise RuntimeError(
                    "Expected a tensor input for an elementwise unary operation!"
                )

            if extra_meta is not None:
                extra_meta(a)

            return prim(a)

        if aten_op is infer_aten_op:
            aten_op = getattr(torch.ops.aten, prim.__name__)
        if aten_op is not None:
            register_decomposition(aten_op, disable_meta=disable_meta)(_ref)

        return _ref

    return inner


@_make_elementwise_unary_reference(ELEMENTWISE_TYPE_PROMOTION_KIND.COMPLEX_TO_FLOAT)
def abs(a):
    return prims.abs(a)


@_make_elementwise_unary_reference(ELEMENTWISE_TYPE_PROMOTION_KIND.INT_TO_FLOAT)
def acos(a):
    return prims.acos(a)


@_make_elementwise_unary_reference(ELEMENTWISE_TYPE_PROMOTION_KIND.INT_TO_FLOAT)
def acosh(a):
    return prims.acosh(a)


@_make_elementwise_unary_reference(ELEMENTWISE_TYPE_PROMOTION_KIND.INT_TO_FLOAT)
def asin(a):
    return prims.asin(a)


@_make_elementwise_unary_reference(ELEMENTWISE_TYPE_PROMOTION_KIND.INT_TO_FLOAT)
def asinh(a):
    return prims.asinh(a)


@_make_elementwise_unary_reference(ELEMENTWISE_TYPE_PROMOTION_KIND.INT_TO_FLOAT)
def atan(a):
    return prims.atan(a)


@_make_elementwise_unary_reference(ELEMENTWISE_TYPE_PROMOTION_KIND.INT_TO_FLOAT)
def atanh(a):
    return prims.atanh(a)


@_make_elementwise_unary_reference(ELEMENTWISE_TYPE_PROMOTION_KIND.DEFAULT)
def bitwise_not(a):
    return prims.bitwise_not(a)


@_make_elementwise_unary_reference(ELEMENTWISE_TYPE_PROMOTION_KIND.DEFAULT)
def ceil(a):
    return prims.ceil(a)


@register_decomposition(torch.ops.aten.conj_physical)
@out_wrapper()
def conj_physical(input: TensorLikeType):
    if not utils.is_complex_dtype(input.dtype):
        return input
    return prims.conj_physical(input)


@_make_elementwise_unary_reference(ELEMENTWISE_TYPE_PROMOTION_KIND.INT_TO_FLOAT)
def cos(a):
    return prims.cos(a)


@_make_elementwise_unary_reference(ELEMENTWISE_TYPE_PROMOTION_KIND.INT_TO_FLOAT)
def cosh(a):
    return prims.cosh(a)


@_make_elementwise_unary_reference(ELEMENTWISE_TYPE_PROMOTION_KIND.INT_TO_FLOAT)
def digamma(a):
    return prims.digamma(a)


@_make_elementwise_unary_reference(ELEMENTWISE_TYPE_PROMOTION_KIND.INT_TO_FLOAT)
def erf(a):
    return prims.erf(a)


@_make_elementwise_unary_reference(ELEMENTWISE_TYPE_PROMOTION_KIND.INT_TO_FLOAT)
def erfinv(a):
    return prims.erf_inv(a)


@_make_elementwise_unary_reference(ELEMENTWISE_TYPE_PROMOTION_KIND.INT_TO_FLOAT)
def erfc(a):
    return prims.erfc(a)


@_make_elementwise_unary_reference(ELEMENTWISE_TYPE_PROMOTION_KIND.INT_TO_FLOAT)
def exp(a):
    return prims.exp(a)


@_make_elementwise_unary_reference(ELEMENTWISE_TYPE_PROMOTION_KIND.INT_TO_FLOAT)
def expm1(a):
    return prims.expm1(a)


@_make_elementwise_unary_reference(ELEMENTWISE_TYPE_PROMOTION_KIND.INT_TO_FLOAT)
def exp2(a):
    return prims.exp2(a)


# Fill has its own implementation because it has a value parameter
# CompositeImplicitAutograd - don't register decomp
@out_wrapper()
@elementwise_type_promotion_wrapper(
    type_promoting_args=("a,"),
    type_promotion_kind=ELEMENTWISE_TYPE_PROMOTION_KIND.NO_OPMATH,
)
def fill(a: TensorLikeType, value: NumberType) -> TensorLikeType:

    assert isinstance(a, TensorLike)
    assert isinstance(value, Number)

    python_type = utils.dtype_to_type(a.dtype)
    if not utils.is_weakly_lesser_type(type(value), python_type):
        msg = "value argument of type {0} cannot be safely cast to type {1}!".format(
            type(value), python_type
        )
        raise ValueError(msg)

    return prims.fill(a, value)


def fill_(a: TensorLikeType, value: NumberType) -> TensorLikeType:
    r = prims.fill(a, value)
    prims.copy_to(a, r)
    return a


def zero_(a: TensorLikeType) -> TensorLikeType:
    r = prims.fill(a, 0)
    prims.copy_to(a, r)
    return a


@_make_elementwise_unary_reference(ELEMENTWISE_TYPE_PROMOTION_KIND.DEFAULT)
def floor(a):
    return prims.floor(a)


@_make_elementwise_unary_reference(ELEMENTWISE_TYPE_PROMOTION_KIND.DEFAULT)
def frac(x: TensorLikeType) -> TensorLikeType:
    trunc_x = mul(floor(abs(x)), sign(x))
    return sub(x, trunc_x)


# imag does not use _make_elementwise_unary_reference because it does not support out
def imag(a: TensorLikeType) -> TensorLikeType:
    assert isinstance(a, TensorLike)
    utils.check(
        utils.is_complex_dtype(a.dtype), lambda: "imag only supports complex tensors."
    )
    return prims.imag(a)


@_make_elementwise_unary_reference(
    ELEMENTWISE_TYPE_PROMOTION_KIND.ALWAYS_BOOL,
    aten_op=None,  # CompositeImplicitAutograd
)
def isfinite(a: TensorLikeType) -> TensorLikeType:
    if utils.is_float_dtype(a.dtype) or utils.is_complex_dtype(a.dtype):
        return prims.isfinite(a)

    return ones_like(a, dtype=torch.bool)


@_make_elementwise_unary_reference(ELEMENTWISE_TYPE_PROMOTION_KIND.ALWAYS_BOOL)
def isinf(a: TensorLikeType) -> TensorLikeType:
    if utils.is_complex_dtype(a.dtype):
        return logical_or(isinf(real(a)), isinf(imag(a)))
    return logical_not(logical_or(isnan(a), isfinite(a)))


@_make_elementwise_unary_reference(ELEMENTWISE_TYPE_PROMOTION_KIND.ALWAYS_BOOL)
def isposinf(a: TensorLikeType) -> TensorLikeType:
    utils.check(
        not utils.is_complex_dtype(a.dtype),
        lambda: f"Complex dtype is not supported for isposinf, got dtype {a.dtype}",
    )
    if utils.is_float_dtype(a.dtype):
        return eq(a, float("inf"))
    return zeros_like(a, dtype=torch.bool)


@_make_elementwise_unary_reference(ELEMENTWISE_TYPE_PROMOTION_KIND.ALWAYS_BOOL)
def isneginf(a: TensorLikeType) -> TensorLikeType:
    utils.check(
        not utils.is_complex_dtype(a.dtype),
        lambda: f"Complex dtype is not supported for isneginf, got dtype {a.dtype}",
    )
    if utils.is_float_dtype(a.dtype):
        return eq(a, float("-inf"))
    return zeros_like(a, dtype=torch.bool)


@_make_elementwise_unary_reference(ELEMENTWISE_TYPE_PROMOTION_KIND.ALWAYS_BOOL)
def isnan(a: TensorLikeType) -> TensorLikeType:
    return prims.ne(a, a)


@_make_elementwise_unary_reference(
    ELEMENTWISE_TYPE_PROMOTION_KIND.ALWAYS_BOOL,
    aten_op=None,  # CompositeImplicitAutograd
)
def isreal(a: TensorLikeType) -> TensorLikeType:
    if utils.is_complex_dtype(a.dtype):
        return torch.imag(a) == 0
    return torch.ones_like(a, dtype=torch.bool)


# TODO: if this is special maybe it should be defined there and imported here?
@_make_elementwise_unary_reference(
    ELEMENTWISE_TYPE_PROMOTION_KIND.INT_TO_FLOAT, aten_op=torch.ops.aten.special_i0
)
def i0(a):
    return prims.bessel_i0(a)


@_make_elementwise_unary_reference(ELEMENTWISE_TYPE_PROMOTION_KIND.INT_TO_FLOAT)
def lgamma(a):
    return prims.lgamma(a)


# alias
mvlgamma = torch.special.multigammaln  # type: ignore[has-type]


@_make_elementwise_unary_reference(ELEMENTWISE_TYPE_PROMOTION_KIND.INT_TO_FLOAT)
def log(a):
    return prims.log(a)


@_make_elementwise_unary_reference(ELEMENTWISE_TYPE_PROMOTION_KIND.INT_TO_FLOAT)
def log1p(a):
    return prims.log1p(a)


@_make_elementwise_unary_reference(ELEMENTWISE_TYPE_PROMOTION_KIND.INT_TO_FLOAT)
def log2(a):
    return prims.log2(a)


@_make_elementwise_unary_reference(ELEMENTWISE_TYPE_PROMOTION_KIND.INT_TO_FLOAT)
def log10(a):
    return prims.log10(a)


# CompositeImplicitAutograd - don't register decomp
@out_wrapper()
def log_softmax(
    a: TensorLikeType,
    dim: int,
    dtype: Optional[torch.dtype] = None,
) -> TensorLikeType:
    result_dtype = dtype or a.dtype
    computation_dtype = utils.get_computation_dtype(result_dtype)
    a_ = _maybe_convert_to_dtype(a, computation_dtype)
    return _maybe_convert_to_dtype(a_ - logsumexp(a_, dim, keepdim=True), result_dtype)  # type: ignore[return-value]


@out_wrapper()
def logsumexp(
    a: TensorLikeType,
    dim: DimsType,
    keepdim: bool = False,
) -> TensorLikeType:
    dim = utils.canonicalize_dims(a.ndim, dim)
    # ATen specifies int[1] type dims which expands integers to tuples of length 1
    if not isinstance(dim, Iterable):
        dim = (dim,)
    if utils.is_float_dtype(a.dtype) or utils.is_complex_dtype(a.dtype):
        # For float and complex dtypes, we shift input to exp by a constant to avoid overflow
        a_max = amax(a, dim, keepdim=True)
        a_max = where(abs(a_max) == float("inf"), 0.0, a_max)
        a_max_squeezed = prims.squeeze(a_max, dim) if not keepdim else a_max
        result = log(sum(exp(a - a_max), dim, keepdim=keepdim)) + a_max_squeezed
    else:
        # This case covers boolean and integer dtypes and we use non-stabilized computation
        result = log(sum(exp(a), dim, keepdim=keepdim))
    return result


@register_decomposition(torch.ops.aten.nan_to_num)
@out_wrapper()
def nan_to_num(
    a: TensorLikeType,
    nan: Optional[NumberType] = 0.0,
    posinf: Optional[NumberType] = None,
    neginf: Optional[NumberType] = None,
) -> TensorLikeType:
    assert isinstance(a, TensorLike)

    if utils.is_boolean_dtype(a.dtype) or utils.is_integer_dtype(a.dtype):
        return clone(a)

    if nan is None:
        nan = 0.0

    if posinf is None:
        posinf = prims.maximum_value(a.dtype)

    if neginf is None:
        neginf = prims.minimum_value(a.dtype)

    result = where(isnan(a), nan, a)

    is_neg = signbit(a)
    is_neginf = bitwise_and(isinf(a), is_neg)
    result = where(is_neginf, neginf, result)

    is_posinf = bitwise_and(isinf(a), bitwise_not(is_neg))
    result = where(is_posinf, posinf, result)
    return result


def _neg_meta(a: TensorLikeType):
    if a.dtype is torch.bool:
        msg = "neg is not supported on bool tensors."
        raise RuntimeError(msg)


@_make_elementwise_unary_reference(
    ELEMENTWISE_TYPE_PROMOTION_KIND.DEFAULT, extra_meta=_neg_meta
)
def neg(a):
    return prims.neg(a)


# positive does not use _make_elementwise_unary_reference because it does not support out
# CompositeImplicitAutograd - don't register decomp
def positive(a: TensorLikeType) -> TensorLikeType:
    assert isinstance(a, TensorLike)
    if a.dtype is torch.bool:
        msg = "positive does not support bool tensors."
        raise RuntimeError(msg)
    return a


# real does not use _make_elementwise_unary_reference because it does not support out
def real(a: TensorLikeType) -> TensorLikeType:
    assert isinstance(a, TensorLike)
    if utils.is_complex_dtype(a.dtype):
        return prims.real(a)
    return a


@_make_elementwise_unary_reference(ELEMENTWISE_TYPE_PROMOTION_KIND.INT_TO_FLOAT)
def reciprocal(a):
    return prims.reciprocal(a)


# TODO: round takes additional kwargs
@_make_elementwise_unary_reference(
    ELEMENTWISE_TYPE_PROMOTION_KIND.DEFAULT,
    aten_op=None,  # TODO: this does need a decomp, but kwarg handling is needed
)
def round(a):
    return prims.round(a)


@_make_elementwise_unary_reference(ELEMENTWISE_TYPE_PROMOTION_KIND.INT_TO_FLOAT)
def rsqrt(a):
    return prims.rsqrt(a)


@_make_elementwise_unary_reference(ELEMENTWISE_TYPE_PROMOTION_KIND.INT_TO_FLOAT)
def sigmoid(a: TensorLikeType) -> TensorLikeType:
    return true_divide(1, add(1, exp(neg(a))))


@_make_elementwise_unary_reference(ELEMENTWISE_TYPE_PROMOTION_KIND.DEFAULT)
def sgn(a):
    if utils.is_complex_dtype(a.dtype):
        a_abs = a.abs()
        return torch.where(a_abs == 0, 0, a / a_abs)
    else:
        return a.sign()


@_make_elementwise_unary_reference(ELEMENTWISE_TYPE_PROMOTION_KIND.DEFAULT)
def sign(a):
    return prims.sign(a)


@_make_elementwise_unary_reference(ELEMENTWISE_TYPE_PROMOTION_KIND.ALWAYS_BOOL)
def signbit(a):
    return prims.signbit(a)


@_make_elementwise_unary_reference(ELEMENTWISE_TYPE_PROMOTION_KIND.INT_TO_FLOAT)
def sin(a):
    return prims.sin(a)


# Autograd note: This will give the right first derivative at zero (by chance),
# but not the right second derivative
@_make_elementwise_unary_reference(ELEMENTWISE_TYPE_PROMOTION_KIND.INT_TO_FLOAT)
def sinc(a):
    a = math.pi * a
    return torch.where(a == 0, 1, torch.sin(a) / a)


@_make_elementwise_unary_reference(ELEMENTWISE_TYPE_PROMOTION_KIND.INT_TO_FLOAT)
def sinh(a):
    return prims.sinh(a)


@_make_elementwise_unary_reference(ELEMENTWISE_TYPE_PROMOTION_KIND.INT_TO_FLOAT)
def sqrt(a):
    return prims.sqrt(a)


@_make_elementwise_unary_reference(
    ELEMENTWISE_TYPE_PROMOTION_KIND.BOOL_TO_LONG,
    aten_op=None,  # CompositeImplicitAutograd,
)
def square(a: TensorLikeType) -> TensorLikeType:
    return mul(a, a)


@_make_elementwise_unary_reference(ELEMENTWISE_TYPE_PROMOTION_KIND.INT_TO_FLOAT)
def tan(a):
    return prims.tan(a)


@_make_elementwise_unary_reference(ELEMENTWISE_TYPE_PROMOTION_KIND.INT_TO_FLOAT)
def tanh(a):
    return prims.tanh(a)


@_make_elementwise_unary_reference(ELEMENTWISE_TYPE_PROMOTION_KIND.DEFAULT)
def trunc(a):
    return prims.trunc(a)


def _make_elementwise_binary_reference(
    prim: Callable,
    *,
    type_promotion_kind,
    aten_op=infer_aten_op,
    has_out=True,
    supports_lhs_python_scalar=True,
    supports_rhs_python_scalar=True,
    disable_meta=False,
) -> Callable:
    @elementwise_type_promotion_wrapper(
        type_promoting_args=("a", "b"),
        type_promotion_kind=type_promotion_kind,
    )
    def _ref(
        a: Union[Tensor, NumberType],
        b: Union[Tensor, NumberType],
    ) -> Tensor:
        if not supports_lhs_python_scalar and isinstance(a, Number):
            raise ValueError(
                "Received a lhs Python scalar to an elementwise binary operation that does not accept lhs scalars!"
            )

        if not supports_rhs_python_scalar and isinstance(b, Number):
            raise ValueError(
                "Received a rhs Python scalar to an elementwise binary operation that does not accept rhs scalars!"
            )

        # TODO: enable this for operations that support it, like add
        if isinstance(a, Number) and isinstance(b, Number):
            raise ValueError(
                "Receive two Number inputs to an elementwise binary operation!"
            )

        a, b = _maybe_broadcast(a, b)
        return prim(a, b)

    if has_out:
        _ref = out_wrapper()(_ref)

    if aten_op is infer_aten_op:
        aten_op = getattr(torch.ops.aten, prim.__name__.split(".")[0])
    if aten_op is not None:
        register_decomposition(aten_op, disable_meta=disable_meta)(_ref)

    return _ref


# Add has its own implementation because it has an alpha argument
@register_decomposition(torch.ops.aten.add)
@out_wrapper()
@elementwise_type_promotion_wrapper(
    type_promoting_args=("a", "b"),
    type_promotion_kind=ELEMENTWISE_TYPE_PROMOTION_KIND.DEFAULT,
)
def add(
    a: Union[TensorLikeType, NumberType],
    b: Union[TensorLikeType, NumberType],
    *,
    alpha: Optional[NumberType] = None,
):
    """
    Reference implementation of torch.add
    """

    if isinstance(a, Number) and isinstance(b, Number):
        raise ValueError(
            "Receive two Number inputs to an elementwise binary operation!"
        )

    a, b = _maybe_broadcast(a, b)

    if alpha is not None:
        dtype = a.dtype if isinstance(a, TensorLike) else b.dtype  # type: ignore[union-attr]
        python_type = utils.dtype_to_type(dtype)
        if python_type != bool and not utils.is_weakly_lesser_type(
            type(alpha), python_type
        ):
            msg = (
                "alpha argument of type {0} cannot be safely cast to type {1}!".format(
                    type(alpha), python_type
                )
            )
            raise ValueError(msg)
        b = prims.mul(b, alpha)

    return prims.add(a, b)


# TODO: add docstring
atan2 = _make_elementwise_binary_reference(
    prims.atan2,  # type: ignore[has-type]
    type_promotion_kind=ELEMENTWISE_TYPE_PROMOTION_KIND.INT_TO_FLOAT,
    supports_lhs_python_scalar=False,
    supports_rhs_python_scalar=False,
)

# TODO: add docstring
bitwise_and = _make_elementwise_binary_reference(
    prims.bitwise_and,  # type: ignore[has-type]
    type_promotion_kind=ELEMENTWISE_TYPE_PROMOTION_KIND.DEFAULT,
)

# TODO: add docstring
bitwise_left_shift = _make_elementwise_binary_reference(
    prims.shift_left,  # type: ignore[has-type]
    type_promotion_kind=ELEMENTWISE_TYPE_PROMOTION_KIND.DEFAULT,
    aten_op=torch.ops.aten.bitwise_left_shift,  # prim/aten name mismatch
)

# TODO: add docstring
bitwise_or = _make_elementwise_binary_reference(
    prims.bitwise_or,  # type: ignore[has-type]
    type_promotion_kind=ELEMENTWISE_TYPE_PROMOTION_KIND.DEFAULT,
)

# TODO: add docstring
bitwise_right_shift = _make_elementwise_binary_reference(
    prims.shift_right_arithmetic,  # type: ignore[has-type]
    type_promotion_kind=ELEMENTWISE_TYPE_PROMOTION_KIND.DEFAULT,
    aten_op=torch.ops.aten.bitwise_right_shift,  # prim/aten name mismatch
)

# TODO: add docstring
bitwise_xor = _make_elementwise_binary_reference(
    prims.bitwise_xor,  # type: ignore[has-type]
    type_promotion_kind=ELEMENTWISE_TYPE_PROMOTION_KIND.DEFAULT,
)


def _copysign(
    a: Union[TensorLikeType, NumberType], b: Union[TensorLikeType, NumberType]
):
    if isinstance(b, Number) and isinstance(a, Tensor):
        b = scalar_tensor(b, dtype=a.dtype, device=a.device)
    elif isinstance(a, Tensor) and isinstance(b, Tensor) and a.device != b.device:
        msg = "Expected divisor (b) to be on the same device ({0}) as dividend (a), but it is found on {1}!".format(
            a.device, b.device
        )
        raise RuntimeError(msg)
    return where(signbit(b), neg(abs(a)), abs(a))


# TODO: add docstring
copysign = _make_elementwise_binary_reference(
    _copysign,
    type_promotion_kind=ELEMENTWISE_TYPE_PROMOTION_KIND.INT_TO_FLOAT,
    supports_lhs_python_scalar=False,
    aten_op=torch.ops.aten.copysign,
)

# TODO: add docstring
# complex =  _make_elementwise_binary_reference(prims.complex, type_promotion_kind=ELEMENTWISE_TYPE_PROMOTION_KIND.DEFAULT)


@register_decomposition(torch.ops.aten.div)
@out_wrapper()
def div(
    a: Union[TensorLikeType, NumberType],
    b: Union[TensorLikeType, NumberType],
    *,
    rounding_mode: Optional[str] = None,
):
    """
    Reference implementation of torch.div
    """
    if rounding_mode is None:
        return true_divide(a, b)
    elif rounding_mode == "trunc":
        return trunc_divide(a, b)
    elif rounding_mode == "floor":
        return floor_divide(a, b)
    else:
        msg = (
            "div expected rounding_mode to be one of None, 'trunc', or 'floor' "
            "but found {0}.".format(rounding_mode)
        )
        raise ValueError(msg)


# TODO: add docstring
eq = _make_elementwise_binary_reference(
    prims.eq,  # type: ignore[has-type]
    type_promotion_kind=ELEMENTWISE_TYPE_PROMOTION_KIND.ALWAYS_BOOL,
    supports_lhs_python_scalar=False,
)


def _pow(
    a: Union[TensorLikeType, NumberType],
    b: Union[TensorLikeType, NumberType],
) -> TensorLikeType:
    assert isinstance(a, TensorLikeType) or isinstance(b, TensorLikeType)

    if isinstance(b, Number):
        if b == 1.0:
            return a.clone()  # type: ignore[return-value,union-attr]
        elif b == 2.0:
            return a * a  # type: ignore[return-value]
        elif b == 0.5:
            return torch.sqrt(a)  # type: ignore[arg-type]
    return prims.pow(a, b)


# TODO: add docstring
pow = _make_elementwise_binary_reference(
    _pow,
    type_promotion_kind=ELEMENTWISE_TYPE_PROMOTION_KIND.BOOL_TO_LONG,
    aten_op=torch.ops.aten.pow,
)

# TODO: add docstring
# Float power has its own implementation because it has unique type promotion.
# NB: aten_op not registered because CompositeExplicitAutograd
@out_wrapper()
def float_power(
    a: Union[TensorLikeType, NumberType],
    b: Union[TensorLikeType, NumberType],
) -> Tensor:

    if isinstance(a, Number) and isinstance(b, Number):
        raise ValueError(
            "Receive two Number inputs to an elementwise binary operation!"
        )

    # Handles type promotion
    dtype = utils.get_higher_dtype(a, b)
    assert dtype is not None
    if utils.is_complex_dtype(dtype):
        dtype = torch.complex128
    else:
        dtype = torch.float64

    # Float power has the following contiguous cast behavior to be
    # consistent with its C++ impl
    if isinstance(a, TensorLike) and a.dtype != dtype:
        a = prims.to_dtype(a, dtype)
    if isinstance(b, TensorLike) and b.dtype != dtype:
        b = prims.to_dtype(b, dtype)

    a, b = _maybe_broadcast(a, b)
    return pow(a, b)


# >>> a = torch.tensor(-0.2500, dtype=torch.float64)
# tensor(-0.250000000000000, dtype=torch.float64)
#
# >>> b = torch.tensor(-0.0010, dtype=torch.float64)
# tensor(-0.001000000000000, dtype=torch.float64)
#
# Note: In this case, casting float to double will expand the float mantissa with zeros,
# while creating a double generates a distinct mantissa.
# >>> torch.tensor(-0.001).to(dtype=torch.float64)
# tensor(-0.001000000047497, dtype=torch.float64)
#
# Floor Division
# The difference is caused because torch.remainder(a, b) = -0.001.
#
# >>> torch.floor(torch.true_divide(a, b))
# tensor(250., dtype=torch.float64)
#
# >>> torch.div(a, b, rounding_mode='floor')
# tensor(249., dtype=torch.float64)
#
# Definition: a // b = (a - remainder(a, b)) / b
# >>> torch.true_divide(torch.sub(a, torch.remainder(a, b)), b)
# tensor(249., dtype=torch.float64)
#
# For reference, see CPython's implementation:
# https://github.com/python/cpython/blob/ace008c531dd685a30c1dd68f9b5ba35f20171cf/Objects/floatobject.c#L636
def _floor_divide(
    a: Union[TensorLikeType, NumberType], b: Union[TensorLikeType, NumberType]
):
    # Wrap scalars because some references only accept tensor arguments.
    if isinstance(a, Number) and isinstance(b, Number):
        a = scalar_tensor(a)
        b = scalar_tensor(b)
    elif isinstance(b, Number) and isinstance(a, Tensor):
        b = scalar_tensor(b, dtype=a.dtype, device=a.device)
    elif isinstance(a, Number) and isinstance(b, Tensor):
        a = scalar_tensor(a, dtype=b.dtype, device=b.device)
    elif isinstance(a, Tensor) and isinstance(b, Tensor) and a.device != b.device:
        if a.device == torch.device("cpu"):
            msg = "Expected divisor (b) to be on the same device ({0}) as dividend (a), but it is found on {1}!".format(
                a.device, b.device
            )
            raise RuntimeError(msg)
        else:
            b = prims.device_put(b, device=a.device)

    assert isinstance(a, Tensor) and isinstance(b, Tensor)
    dtype = a.dtype
    if utils.is_float_dtype(dtype):
        return _floor_divide_float(a, b)
    elif utils.is_integer_dtype(dtype):
        return _floor_divide_integer(a, b)
    else:
        check(False, lambda: f"{dtype} not supported for floor_divide")


def _floor_divide_integer(a: Tensor, b: Tensor) -> Tensor:
    a, b = _maybe_broadcast(a, b)

    if not a.dtype.is_signed:
        return prims.div(a, b)

    # Convert truncation to flooring:
    offset = (torch.signbit(a) != torch.signbit(b)).logical_and(torch.fmod(a, b) != 0)
    return prims.div(a, b) - prims.convert_element_type(offset, a.dtype)


def _floor_divide_float(a: Tensor, b: Tensor) -> Tensor:
    mod = fmod(a, b)
    div = true_divide(sub(a, mod), b)

    # Ensure that the remainder has the same sign as denominator
    different_signed_inputs = bitwise_xor(lt(a, 0), lt(b, 0))
    non_zero_remainder = ne(mod, 0)
    mask = bitwise_and(non_zero_remainder, different_signed_inputs)
    div = where(mask, sub(div, 1), div)

    # Map quotient to nearest integer value
    floor_div = floor(div)
    mask = gt(sub(div, floor_div), 0.5)
    floor_div = where(mask, add(floor_div, 1), floor_div)

    basic_div = true_divide(a, b)
    zero_tensor = scalar_tensor(0, dtype=basic_div.dtype, device=basic_div.device)

    # If quotient is zero, copy signbit from true_divide quotient
    floor_div = where(ne(div, 0), floor_div, copysign(zero_tensor, basic_div))

    # If denominator is zero, then follow true_divide behavior
    return where(ne(b, 0), floor_div, basic_div)


# TODO: add docstring
floor_divide = _make_elementwise_binary_reference(
    _floor_divide,
    type_promotion_kind=utils.ELEMENTWISE_TYPE_PROMOTION_KIND.DEFAULT,
    aten_op=torch.ops.aten.floor_divide,
)


# TODO: add docstring
fmax = _make_elementwise_binary_reference(
    prims.fmax,  # type: ignore[has-type]
    type_promotion_kind=ELEMENTWISE_TYPE_PROMOTION_KIND.DEFAULT,
    aten_op=torch.ops.aten.fmax,
    supports_lhs_python_scalar=False,
    supports_rhs_python_scalar=False,
)

# TODO: add docstring
fmin = _make_elementwise_binary_reference(
    prims.fmin,  # type: ignore[has-type]
    type_promotion_kind=ELEMENTWISE_TYPE_PROMOTION_KIND.DEFAULT,
    aten_op=torch.ops.aten.fmin,
    supports_lhs_python_scalar=False,
    supports_rhs_python_scalar=False,
)

# TODO: add docstring
fmod = _make_elementwise_binary_reference(
    prims.fmod,  # type: ignore[has-type]
    type_promotion_kind=ELEMENTWISE_TYPE_PROMOTION_KIND.DEFAULT,
    aten_op=torch.ops.aten.fmod,
    supports_lhs_python_scalar=False,
    supports_rhs_python_scalar=True,
)

# TODO: add docstring
gcd = _make_elementwise_binary_reference(
    prims.gcd,  # type: ignore[has-type]
    type_promotion_kind=ELEMENTWISE_TYPE_PROMOTION_KIND.DEFAULT,
    aten_op=torch.ops.aten.gcd,
    supports_lhs_python_scalar=False,
    supports_rhs_python_scalar=False,
)

# TODO: add docstring
ge = _make_elementwise_binary_reference(
    prims.ge,  # type: ignore[has-type]
    type_promotion_kind=ELEMENTWISE_TYPE_PROMOTION_KIND.ALWAYS_BOOL,
    supports_lhs_python_scalar=False,
)

# TODO: add docstring
gt = _make_elementwise_binary_reference(
    prims.gt,  # type: ignore[has-type]
    type_promotion_kind=ELEMENTWISE_TYPE_PROMOTION_KIND.ALWAYS_BOOL,
    supports_lhs_python_scalar=False,
)


def _heaviside(input: TensorLikeType, values: TensorLikeType) -> TensorLikeType:
    input_eq_zero = eq(input, 0)
    input_lt_zero = logical_or(lt(input, 0), isnan(input))
    zeros_and_ones = where(input_lt_zero, 0, 1)
    output = where(input_eq_zero, values, zeros_and_ones)
    return output


heaviside = _make_elementwise_binary_reference(
    _heaviside,
    type_promotion_kind=ELEMENTWISE_TYPE_PROMOTION_KIND.NO_OPMATH,
    supports_lhs_python_scalar=False,
    supports_rhs_python_scalar=False,
    aten_op=torch.ops.aten.heaviside,
)

hypot = _make_elementwise_binary_reference(
    prims.hypot,  # type: ignore[has-type]
    type_promotion_kind=ELEMENTWISE_TYPE_PROMOTION_KIND.DEFAULT,
    supports_lhs_python_scalar=False,
    supports_rhs_python_scalar=False,
)

igamma = _make_elementwise_binary_reference(
    prims.igamma,  # type: ignore[has-type]
    type_promotion_kind=ELEMENTWISE_TYPE_PROMOTION_KIND.INT_TO_FLOAT,
    supports_lhs_python_scalar=False,
    supports_rhs_python_scalar=False,
)

igammac = _make_elementwise_binary_reference(
    prims.igammac,  # type: ignore[has-type]
    type_promotion_kind=ELEMENTWISE_TYPE_PROMOTION_KIND.INT_TO_FLOAT,
    supports_lhs_python_scalar=False,
    supports_rhs_python_scalar=False,
)


def _check_close_args(
    name: str,
    a: TensorLikeType,
    b: TensorLikeType,
    rtol: float,
    atol: float,
) -> None:
    check(
        a.dtype == b.dtype,
        lambda: "{0}: Attempting to compare tensors of different dtypes {1} and {2}!".format(
            name, a.dtype, b.dtype
        ),
        ValueError,
    )
    check(
        rtol >= 0,
        lambda: "{0}: rtol must be greater than or equal to zero, but got {1}!".format(
            name, rtol
        ),
    )
    check(
        atol >= 0,
        lambda: "{0}: atol must be greater than or equal to zero, but got {1}!".format(
            name, atol
        ),
    )


# CompositeImplicitAutograd - don't register decomp
def isclose(
    a: TensorLikeType,
    b: TensorLikeType,
    rtol: float = 1e-05,
    atol: float = 1e-08,
    equal_nan: bool = False,
) -> TensorLikeType:
    _check_close_args(name="torch.isclose", a=a, b=b, rtol=rtol, atol=atol)

    close = eq(a, b)
    if equal_nan and (utils.is_float_dtype(a.dtype) or utils.is_complex_dtype(a.dtype)):
        close = logical_or(close, logical_and(isnan(a), isnan(b)))

    # Note: In case of zero tolerances the closeness inequality degenerates to an equality check.
    # In this case, the short-circuit prevents false positives as detailed in the paragraph below.
    if atol == 0 and rtol == 0:
        return close

    # Note [closeness error computation]
    # atol and rtol are provided as doubles, so the computation
    # rtol * other will produce a float or complex tensor.
    # When the difference (self - other) is compared to it then the
    # tensor representing the difference will also be cast to float or complex.
    # However, since (self - other) in uint8 is very likely to produce a
    # negative value, this moves the cast forward so the difference is
    # always computed in a float or complex type.
    # If the values of the integer tensors cannot be exactly represented
    # by the default scalar type then this may cause an incorrect result.
    if not utils.is_float_dtype(a.dtype) and not utils.is_complex_dtype(a.dtype):
        a = prims.convert_element_type(a, torch.get_default_dtype())
        b = prims.convert_element_type(b, torch.get_default_dtype())

    allowed_error = add(atol, abs(mul(b, rtol)))
    actual_error = abs(sub(a, b))

    # Computes finite closeness
    result = logical_or(
        close, logical_and(isfinite(actual_error), le(actual_error, allowed_error))
    )

    return result


def _lcm(a: TensorLikeType, b: TensorLikeType):
    dtype = a.dtype
    promote_to_int = dtype in (torch.int8, torch.int16)
    if promote_to_int:
        a = prims.convert_element_type(a, torch.int32)
        b = prims.convert_element_type(b, torch.int32)

    g = torch.gcd(a, b)
    # Avoid division by zero in case gcd(0, 0) == 0
    g = torch.where(g == 0, 1, g)
    res = torch.abs(prims.div(a, g) * b)
    return res if not promote_to_int else prims.convert_element_type(res, dtype)


# TODO: add docstring
lcm = _make_elementwise_binary_reference(
    _lcm,
    type_promotion_kind=ELEMENTWISE_TYPE_PROMOTION_KIND.DEFAULT,
    aten_op=torch.ops.aten.lcm,
    supports_lhs_python_scalar=False,
    supports_rhs_python_scalar=False,
)


# TODO: add docstring
le = _make_elementwise_binary_reference(
    prims.le,  # type: ignore[has-type]
    type_promotion_kind=ELEMENTWISE_TYPE_PROMOTION_KIND.ALWAYS_BOOL,
    supports_lhs_python_scalar=False,
)


def _logical_and(a: TensorLikeType, b: TensorLikeType):
    if not utils.is_boolean_dtype(a.dtype):
        a = a != 0
    if not utils.is_boolean_dtype(b.dtype):
        b = b != 0
    return a & b


logical_and = _make_elementwise_binary_reference(
    _logical_and,
    type_promotion_kind=ELEMENTWISE_TYPE_PROMOTION_KIND.ALWAYS_BOOL,
    aten_op=torch.ops.aten.logical_and,
)


@_make_elementwise_unary_reference(
    ELEMENTWISE_TYPE_PROMOTION_KIND.ALWAYS_BOOL, aten_op=torch.ops.aten.logical_not
)
def logical_not(a: TensorLikeType):
    if not utils.is_boolean_dtype(a.dtype):
        return a == 0
    return ~a


def _logical_or(a: TensorLikeType, b: TensorLikeType):
    if not utils.is_boolean_dtype(a.dtype):
        a = a != 0
    if not utils.is_boolean_dtype(b.dtype):
        b = b != 0
    return bitwise_or(a, b)


logical_or = _make_elementwise_binary_reference(
    _logical_or,
    type_promotion_kind=ELEMENTWISE_TYPE_PROMOTION_KIND.ALWAYS_BOOL,
    aten_op=torch.ops.aten.logical_or,
)


def _logical_xor(a: TensorLikeType, b: TensorLikeType):
    if not utils.is_boolean_dtype(a.dtype):
        a = a != 0
    if not utils.is_boolean_dtype(b.dtype):
        b = b != 0
    return a ^ b


# TODO: skip unnecessary conversion of long to float
logical_xor = _make_elementwise_binary_reference(
    _logical_xor,
    type_promotion_kind=ELEMENTWISE_TYPE_PROMOTION_KIND.ALWAYS_BOOL,
    aten_op=torch.ops.aten.logical_xor,
)


# TODO: add docstring
lt = _make_elementwise_binary_reference(
    prims.lt,  # type: ignore[has-type]
    type_promotion_kind=ELEMENTWISE_TYPE_PROMOTION_KIND.ALWAYS_BOOL,
    supports_lhs_python_scalar=False,
)

# TODO: add docstring
maximum = _make_elementwise_binary_reference(
    prims.maximum,  # type: ignore[has-type]
    type_promotion_kind=ELEMENTWISE_TYPE_PROMOTION_KIND.DEFAULT,
)

# TODO: add docstring
minimum = _make_elementwise_binary_reference(
    prims.minimum,  # type: ignore[has-type]
    type_promotion_kind=ELEMENTWISE_TYPE_PROMOTION_KIND.DEFAULT,
)

# TODO: add docstring
mul = _make_elementwise_binary_reference(
    prims.mul,  # type: ignore[has-type]
    type_promotion_kind=ELEMENTWISE_TYPE_PROMOTION_KIND.DEFAULT,
)

# TODO: add docstring
ne = _make_elementwise_binary_reference(
    prims.ne,  # type: ignore[has-type]
    type_promotion_kind=ELEMENTWISE_TYPE_PROMOTION_KIND.ALWAYS_BOOL,
    supports_lhs_python_scalar=False,
)

# TODO: add docstring
nextafter = _make_elementwise_binary_reference(
    prims.nextafter,  # type: ignore[has-type]
    type_promotion_kind=ELEMENTWISE_TYPE_PROMOTION_KIND.NO_OPMATH,
    supports_lhs_python_scalar=False,
    supports_rhs_python_scalar=False,
)

# TODO: add docstring
remainder = _make_elementwise_binary_reference(
    prims.remainder,  # type: ignore[has-type]
    type_promotion_kind=ELEMENTWISE_TYPE_PROMOTION_KIND.DEFAULT,
    aten_op=torch.ops.aten.remainder,
)

# reverse sub
def rsub(
    a: Union[TensorLikeType, NumberType],
    b: Union[TensorLikeType, NumberType],
    *,
    alpha: Optional[NumberType] = None,
):
    if isinstance(a, Number):
        msg = "Received a Number for the first argument, but expected a Tensor"
        raise ValueError(msg)
    return sub(b, a, alpha=alpha)


# TODO: add docstring
# TODO: consider refactoring this with add impl
# sub has its own implementation because it has an alpha argument
@register_decomposition(torch.ops.aten.sub)
@out_wrapper()
@elementwise_type_promotion_wrapper(
    type_promoting_args=("a", "b"),
    type_promotion_kind=ELEMENTWISE_TYPE_PROMOTION_KIND.DEFAULT,
)
def sub(
    a: Union[TensorLikeType, NumberType],
    b: Union[TensorLikeType, NumberType],
    *,
    alpha: Optional[NumberType] = None,
):
    """
    Reference implementation of torch.sub
    """

    if isinstance(a, Number) and isinstance(b, Number):
        raise ValueError(
            "Receive two Number inputs to an elementwise binary operation!"
        )

    a, b = _maybe_broadcast(a, b)

    if alpha is not None:
        dtype = a.dtype if isinstance(a, TensorLike) else b.dtype  # type: ignore[union-attr]
        python_type = utils.dtype_to_type(dtype)
        if not utils.is_weakly_lesser_type(type(alpha), python_type):
            msg = (
                "alpha argument of type {0} cannot be safely cast to type {1}!".format(
                    type(alpha), python_type
                )
            )
            raise ValueError(msg)
        b = prims.mul(b, alpha)

    return prims.sub(a, b)


# TODO: add docstring
true_divide = _make_elementwise_binary_reference(
    prims.div,  # type: ignore[has-type]
    type_promotion_kind=ELEMENTWISE_TYPE_PROMOTION_KIND.INT_TO_FLOAT,
    aten_op=None,  # CompositeImplicitAutograd
)


@register_decomposition(torch.ops.aten.xlogy)
@out_wrapper()
@elementwise_type_promotion_wrapper(
    type_promoting_args=("a", "b"),
    type_promotion_kind=ELEMENTWISE_TYPE_PROMOTION_KIND.INT_TO_FLOAT,
)
def xlogy(a: Union[TensorLikeType, NumberType], b: Union[TensorLikeType, NumberType]):
    utils.check(
        isinstance(a, TensorLike) or isinstance(b, TensorLike),
        lambda: 'Expected either argument a or b to be a Tensor"',
    )

    # Operations like eq and log do not handle scalar values, so we convert them to scalar_tensors.
    if isinstance(b, TensorLike) and isinstance(a, Number):
        a = scalar_tensor(a, dtype=b.dtype, device=b.device)
    elif isinstance(a, TensorLike) and isinstance(b, Number):
        b = scalar_tensor(b, dtype=a.dtype, device=a.device)

    # mypy: expected "Tensor"
    assert isinstance(a, TensorLike)
    assert isinstance(b, TensorLike)
    rhs = torch.where(torch.eq(a, 0), 0, torch.mul(a, torch.log(b)))
    return torch.where(torch.isnan(b), float("nan"), rhs)


def _trunc_divide(
    a: Union[TensorLikeType, NumberType], b: Union[TensorLikeType, NumberType]
):
    dtype = utils.get_dtype(a)
    if utils.is_integer_dtype(dtype):
        return prims.div(a, b)

    return trunc(prims.div(a, b))


# TODO: add docstring
trunc_divide = _make_elementwise_binary_reference(
    _trunc_divide,
    type_promotion_kind=utils.ELEMENTWISE_TYPE_PROMOTION_KIND.DEFAULT,
    aten_op=None,  # CompositeImplicitAutograd
)

#
# Elementwise Ternary References
#


@register_decomposition(torch.ops.aten.addcdiv)
@out_wrapper()
@elementwise_type_promotion_wrapper(
    type_promoting_args=("self", "tensor1", "tensor2"),
    type_promotion_kind=ELEMENTWISE_TYPE_PROMOTION_KIND.INT_TO_FLOAT,
)
def addcdiv(
    self: TensorLikeType,
    tensor1: TensorLikeType,
    tensor2: TensorLikeType,
    *,
    value: NumberType = 1,
) -> TensorLikeType:
    """
    Reference implementation of torch.addcdiv
    """
    if value is not None:
        dtype = self.dtype  # no scalars allowed, see add
        python_type = utils.dtype_to_type(dtype)
        check(
            utils.is_weakly_lesser_type(type(value), python_type),
            lambda: "value argument of type {0} cannot be safely cast to type {1}!".format(
                type(value), python_type
            ),
            exc_type=ValueError,
        )

    return self + value * tensor1 / tensor2


@register_decomposition(torch.ops.aten.addcmul)
@out_wrapper()
@elementwise_type_promotion_wrapper(
    type_promoting_args=("self", "tensor1", "tensor2"),
    type_promotion_kind=ELEMENTWISE_TYPE_PROMOTION_KIND.DEFAULT,
)
def addcmul(
    self: TensorLikeType,
    tensor1: TensorLikeType,
    tensor2: TensorLikeType,
    *,
    value: NumberType = 1,
) -> TensorLikeType:
    """
    Reference implementation of torch.addcmul
    """
    if value is not None:
        dtype = self.dtype  # no scalars allowed, see add
        python_type = utils.dtype_to_type(dtype)
        check(
            utils.is_weakly_lesser_type(type(value), python_type),
            lambda: "value argument of type {0} cannot be safely cast to type {1}!".format(
                type(value), python_type
            ),
            exc_type=ValueError,
        )

    return self + value * tensor1 * tensor2


@register_decomposition(torch.ops.aten.clamp)
@out_wrapper()
@elementwise_type_promotion_wrapper(
    type_promoting_args=("a", "min", "max"),
    type_promotion_kind=ELEMENTWISE_TYPE_PROMOTION_KIND.DEFAULT,
)
def clamp(
    a: TensorLikeType,
    min: Optional[TensorOrNumberLikeType] = None,
    max: Optional[TensorOrNumberLikeType] = None,
) -> TensorLikeType:
    # NOTE: grad behavior with implementation `where` is not consistent on `nan`
    if min is None and max is None:
        msg = "clamp called but both min and max are none!"
        raise ValueError(msg)
    if min is not None:
        a_isnan = torch.isnan(a)
        condition = torch.bitwise_or(torch.ge(a, min), a_isnan)  # type: ignore[arg-type]
        # we should also propagate `nan` coming from boundaries. However, that's
        # not necessary since `ge` would already `False` when either operands has
        # a `nan`. So this line below is redundant
        #   `condition = bitwise_and(condition, bitwise_not(isnan(min)))`
        a = torch.where(condition, a, min)  # type: ignore[arg-type]
    if max is not None:
        a_isnan = torch.isnan(a)
        # same as above, no need to adjust `nan` from `max`
        condition = torch.bitwise_or(torch.le(a, max), a_isnan)  # type: ignore[arg-type]
        a = torch.where(condition, a, max)  # type: ignore[arg-type]

    return a


@register_decomposition(torch.ops.aten.clamp_min)
@out_wrapper()
def clamp_min(
    self: TensorLikeType,
    min: TensorOrNumberLikeType = None,
) -> TensorLikeType:
    return torch.clamp(self, min=min)  # type: ignore[arg-type]


@register_decomposition(torch.ops.aten.clamp_max)
@out_wrapper()
def clamp_max(
    self: TensorLikeType,
    max: TensorOrNumberLikeType = None,
) -> TensorLikeType:
    return torch.clamp(self, max=max)  # type: ignore[arg-type]


#
# Conditional references
#

# https://pytorch.org/docs/stable/generated/torch.where.html
# TODO: implement alternate where
@register_decomposition(torch.ops.aten.where)
@out_wrapper()
@elementwise_type_promotion_wrapper(
    type_promoting_args=("a", "b"),
    type_promotion_kind=ELEMENTWISE_TYPE_PROMOTION_KIND.NO_OPMATH,
)
def where(
    pred: Tensor,
    a: Optional[TensorOrNumberLikeType] = None,
    b: Optional[TensorOrNumberLikeType] = None,
):
    """ """

    if a is None or b is None:
        raise NotImplementedError

    utils.check_same_device(pred, a, b, allow_cpu_scalar_tensors=True)
    check(
        pred.dtype is torch.bool,
        lambda: f"expected predicate to be bool, got {pred.dtype}",
    )

    pred, a, b = _maybe_broadcast(pred, a, b)
    return prims.where(pred, a, b)


#
# Data Movement References
#
@register_decomposition(torch.ops.aten.clone)
def clone(
    a: TensorLikeType, *, memory_format: torch.memory_format = torch.preserve_format
) -> TensorLikeType:
    result = prims.clone(a, memory_format=memory_format)
    return result


def copy_to(a: Tensor, b: Tensor, *, allow_cross_device=True):
    if not allow_cross_device and a.device != b.device:
        msg = "Attempting to copy from device {0} to device {1}, but cross-device copies are not allowed!".format(
            b.device, a.device
        )
        raise RuntimeError(msg)

    return prims.copy_to(a, b)


@register_decomposition(torch.ops.aten.item)
def item(a: TensorLikeType) -> NumberType:
    if a.numel() != 1:
        msg = f"Can't convert a tensor with {a.numel()} elements to a number!"
        raise ValueError(msg)

    # NOTE: explicit conversion is necessary for bool!
    # See https://github.com/pytorch/pytorch/issues/78071
    number_type = utils.dtype_to_type(a.dtype)
    return number_type(prims.item(a))


# fast path when `to` returns an alias to input. This mimics the same function in aten
def _to_will_alias(
    a: TensorLikeType,
    device: Optional[torch.device] = None,
    dtype: Optional[torch.dtype] = None,
    copy: Optional[bool] = None,
    layout: Optional[torch.layout] = None,
    memory_format: Optional[torch.memory_format] = None,
    pin_memory: Optional[bool] = False,
    non_blocking: bool = False,  # not using non_blocking
) -> bool:
    return (
        not copy
        and (device is None or a.device == device)
        and (dtype is None or a.dtype == dtype)
        and (layout is None or a.layout == layout)
        # is_pinned issue #84925
        # and (pin_memory is None or pin_memory == a.is_pinned())
        and (
            memory_format is None
            or memory_format == torch.preserve_format
            or utils.is_contiguous_for_memory_format(a, memory_format=memory_format)
        )
    )


@singledispatch
def _to_dispatch(*args, **kwargs):
    raise NotImplementedError


@_to_dispatch.register
def _to_device(
    device: torch.device,
    dtype: torch.dtype,
    non_blocking: bool = False,
    copy: bool = False,
    memory_format: Optional[torch.memory_format] = None,
):
    kwargs = {
        "device": device,
        "dtype": dtype,
        "non_blocking": non_blocking,
        "copy": copy,
        "memory_format": memory_format,
    }
    return kwargs


@_to_dispatch.register
def _to_device_str(
    device: str,
    dtype: torch.dtype,
    non_blocking: bool = False,
    copy: bool = False,
    memory_format: Optional[torch.memory_format] = None,
):
    kwargs = {
        "device": torch.device(device),
        "dtype": dtype,
        "non_blocking": non_blocking,
        "copy": copy,
        "memory_format": memory_format,
    }
    return kwargs


@_to_dispatch.register
def _to_dtype(
    dtype: torch.dtype,
    non_blocking: bool = False,
    copy: bool = False,
    memory_format: Optional[torch.memory_format] = None,
):
    kwargs = {
        "dtype": dtype,
        "non_blocking": non_blocking,
        "copy": copy,
        "memory_format": memory_format,
    }
    return kwargs


@_to_dispatch.register
def _to_other(
    other: Tensor,
    non_blocking: bool = False,
    copy: bool = False,
    memory_format: Optional[torch.memory_format] = None,
):
    device = other.device
    dtype = other.dtype
    layout = other.layout
    # is_pinned issue #84925
    # pin_memory = other.is_pinned()
    kwargs = {
        "device": device,
        "dtype": dtype,
        "layout": layout,
        "non_blocking": non_blocking,
        "copy": copy,
        "memory_format": memory_format,
    }
    return kwargs


# remove to_kwargs that is already present in `a`
def canonicalize_to_arguments(a: Tensor, to_kwargs: dict):
    options_to_check = ["dtype", "device", "layout", "memory_format"]
    # "device" option could be passed a str instead torch.device
    if "device" in to_kwargs and isinstance(to_kwargs["device"], str):
        to_kwargs["device"] = torch.device(to_kwargs["device"])

    for kw in options_to_check:
        if kw in to_kwargs:
            if (
                (kw == "memory_format" and to_kwargs[kw] is torch.preserve_format)
                or (
                    kw == "device"
                    and to_kwargs[kw].type == a.device.type
                    and (
                        not to_kwargs[kw].index or to_kwargs[kw].index == a.device.index
                    )
                )
                or (
                    getattr(a, kw, None) == to_kwargs[kw]
                )  # this also handles {"memory_format": None}
            ):
                to_kwargs.pop(kw)


def to(a: TensorLikeType, *args, **kwargs) -> TensorLikeType:
    # handled dispatch via positional arguments
    if len(args) != 0:
        kwargs = _to_dispatch(*args, **kwargs)

    # TODO: is_pinned is not currently supported in refs or fake_tensor
    # https://github.com/pytorch/pytorch/issues/84925
    assert "pin_memory" not in kwargs
    canonicalize_to_arguments(a, kwargs)

    if _to_will_alias(a, **kwargs):
        return a

    copy = kwargs.pop("copy") if "copy" in kwargs else False
    non_blocking = kwargs.pop("non_blocking") if "non_blocking" in kwargs else False

    # short-circuit to `prims.convert_element_type` when `to` is just a dtype change
    if (
        (copy or (kwargs.get("dtype", a.dtype) != a.dtype))
        and (not non_blocking)
        and ("memory_format" not in kwargs)
        and ("device" not in kwargs)
        and ("layout" not in kwargs)
        # is_pinned issue #84925
        # and ("pin_memory" not in kwargs)
    ):
        return prims.convert_element_type(a, kwargs.get("dtype", a.dtype))

    result = torch.empty_like(a, **kwargs)
    # TODO: non_blocking should be handled by `copy_to`
    copy_to(result, a)
    return result


#
# Reduction references
#


def _reduction(
    a: TensorLikeType,
    prim: Callable,
    *,
    has_identity: bool = True,
    accepts_dim_tuple: bool = True,  # to handle min/argmin that accept single dim only
    dims: Optional[DimsType] = None,
    keepdims: bool = False,
    dtype: Optional[torch.dtype] = None,  # should be specified for ops that support it
    out: Optional[Tensor] = None,
    output_dtype_kind: REDUCTION_OUTPUT_TYPE_KIND,
) -> TensorLikeType:  # it is usually SAME, but I want
    # ref writers to actually think about what to put here
    assert isinstance(a, TensorLike)
    if a.ndim > 64:
        raise RuntimeError(
            "Received a tensor with {0} dimensions, but only tensors with up to 64 dims are supported!".format(
                a.ndim
            )
        )

    if out is not None:
        assert isinstance(out, TensorLike)
        if dtype is not None:
            # TODO - this is true for eager mode currently, but it's wrong behavior for complex norms
            if dtype != out.dtype:
                raise RuntimeError(
                    "dtype argument and out dtype must match in reduction"
                )
    if not accepts_dim_tuple:
        assert dims is None or isinstance(dims, Dim)
    if isinstance(dims, Dim):
        dims = (dims,)  # type: ignore[assignment]
    dims = utils.reduction_dims(a.shape, dims)
    if not has_identity:
        valid_shape = a.ndim == 0 or py_all(a.shape[i] for i in dims)
        if not valid_shape:
            raise RuntimeError(
                "reducing over zero-size dimension for reduction operation without identity"
            )
    computation_dtype, result_dtype = utils.reduction_dtypes(
        a, output_dtype_kind, dtype
    )
    a = _maybe_convert_to_dtype(a, computation_dtype)  # type: ignore[assignment]
    result = prim(a, dims)
    if keepdims:
        output_shape = [a.shape[i] if i not in dims else 1 for i in range(a.ndim)]
        broadcast_dims = [i for i in range(a.ndim) if i not in dims]
        result = prims.broadcast_in_dim(result, output_shape, broadcast_dims)

    if out is not None:
        assert result_dtype is not None
        if dtype is not None and result_dtype != out.dtype:
            raise RuntimeError(
                "Expected the dtype of reduction result and out to match"
            )
        out = _maybe_resize_out(out, result.shape)
        return _safe_copy_out(copy_from=result, copy_to=out)  # type: ignore[arg-type]

    if result.dtype != result_dtype and result_dtype is not None:
        result = prims.convert_element_type(result, result_dtype)

    return result


def _make_copy_from_view(fn):
    """
    Given a view function (e.g. torch.diagonal) generates its copy variant (e.g. torch.diagonal_copy)
    """
    name = fn.__name__
    fn = out_wrapper()(fn)

    def _fn(*args, out=None, **kwargs):
        result = fn(*args, out=out, **kwargs)
        if out is None:
            return result.clone()
        return result

    copy_name = f"{name}_copy"
    _fn.__name__ = copy_name
    _fn = register_decomposition(getattr(torch.ops.aten, copy_name))(_fn)
    return _fn


# Saves Python all
py_all = all


@register_decomposition(torch.ops.aten.all)
@out_wrapper()
def all(
    a: TensorLikeType,
    dim: Optional[DimsType] = None,
    keepdim: bool = False,
) -> TensorLikeType:
    # Computes nelem
    if isinstance(dim, Dim):
        dim = (dim,)  # type: ignore[assignment]

    a_ = _maybe_convert_to_dtype(a, torch.bool)
    # avoid comparison with symbolic number of elements to make this op symint friendly
    result = eq(sum(logical_not(a_), dim=dim, keepdim=keepdim), 0)

    # Preserves uint8 -- probably a legacy mask thing
    if a.dtype is torch.uint8:
        return prims.convert_element_type(result, torch.uint8)

    return result


# Saves Python any
py_any = any


@register_decomposition(torch.ops.aten.any)
@out_wrapper()
def any(
    a: TensorLikeType,
    dim: Optional[DimsType] = None,
    keepdim: bool = False,
) -> TensorLikeType:
    a_ = _maybe_convert_to_dtype(a, torch.bool)
    result = ne(sum(a_, dim=dim, keepdim=keepdim), False)  # type: ignore[arg-type]

    # Preserves uint8 -- probably a legacy mask thing
    if a.dtype is torch.uint8:
        return prims.convert_element_type(result, torch.uint8)

    return result


@register_decomposition(torch.ops.aten.sum)
def sum(
    a: TensorLikeType,
    dim: Union[Optional[int], Optional[List[int]]] = None,
    keepdim: bool = False,
    *,
    dtype: Optional[torch.dtype] = None,
    out: Optional[Tensor] = None,
) -> TensorLikeType:
    if dtype is None:
        if utils.is_boolean_dtype(a.dtype) or utils.is_integer_dtype(a.dtype):
            dtype = torch.int64
        else:
            dtype = a.dtype
    # reduces over all dimensions if dim=() is passed
    if dim == () or dim == []:
        dim = None
    return _reduction(
        a,
        prims.sum,
        dims=dim,
        keepdims=keepdim,
        dtype=dtype,
        out=out,
        output_dtype_kind=REDUCTION_OUTPUT_TYPE_KIND.SAME,
    )


def sum_to_size(
    a: Tensor,
    *shape,
) -> Tensor:
    shape = utils.extract_shape_from_varargs(shape, validate=False)
    utils.check(
        utils.is_expandable_to(shape, a.shape),
        lambda: f'sum_to_size: size "{shape}" is not expandable to size "{a.shape}"',
    )
    # In ATen scalar tensors are sent through sum and the result is returned as
    # type promoted
    if utils.is_same_shape(shape, a.shape) and len(shape) > 0:
        return prims.view_of(a)
    leading_dims = a.ndim - len(shape)
    reduce_dims = tuple(range(leading_dims)) + tuple(
        i
        for i in range(leading_dims, len(shape))
        if shape[i - leading_dims] == 1 and a.shape[i] != 1
    )
    return torch.sum(a, dim=reduce_dims, keepdim=True, dtype=None)


@register_decomposition(torch.ops.aten.prod)
def prod(
    a: TensorLikeType,
    dim: Union[Optional[int], Optional[List[int]]] = None,
    keepdim: bool = False,
    *,
    dtype=None,
    out: Optional[Tensor] = None,
) -> TensorLikeType:
    if dtype is None:
        if utils.is_boolean_dtype(a.dtype) or utils.is_integer_dtype(a.dtype):
            dtype = torch.int64
        else:
            dtype = a.dtype
    # reduces over all dimensions if dim=() is passed
    if dim == () or dim == []:
        dim = None
    return _reduction(
        a,
        prims.prod,
        dims=dim,
        keepdims=keepdim,
        dtype=dtype,
        out=out,
        output_dtype_kind=REDUCTION_OUTPUT_TYPE_KIND.SAME,
    )


@register_decomposition(torch.ops.aten.amin)
def amin(
    a: TensorLikeType,
    dim: Union[Optional[int], Optional[List[int]]] = None,
    keepdim: bool = False,
    *,
    out: Optional[Tensor] = None,
) -> TensorLikeType:
    # reduces over all dimensions if dim=() is passed
    if dim == () or dim == []:
        dim = None

    return _reduction(
        a,
        prims.amin,
        dims=dim,
        keepdims=keepdim,
        dtype=None,
        out=out,
        has_identity=False,
        output_dtype_kind=REDUCTION_OUTPUT_TYPE_KIND.SAME,
    )


@register_decomposition(torch.ops.aten.amax)
def amax(
    a: TensorLikeType,
    dim: Optional[DimsType] = None,
    keepdim: bool = False,
    *,
    out: Optional[Tensor] = None,
) -> TensorLikeType:
    # reduces over all dimensions if dim=() is passed
    if dim == () or dim == []:
        dim = None

    return _reduction(
        a,
        prims.amax,
        dims=dim,
        keepdims=keepdim,
        dtype=None,
        out=out,
        has_identity=False,
        output_dtype_kind=REDUCTION_OUTPUT_TYPE_KIND.SAME,
    )


def _dim_var_dispatch(dim=None, unbiased=None):
    # There's the following overload of torch.var:
    # var(Tensor self, bool unbiased=True) -> (Tensor, Tensor)
    # We need to explicitly convert bool dims to unbiased arg
    if unbiased is None and isinstance(dim, bool):
        unbiased = dim
        dim = None
    return dim, unbiased


@register_decomposition(torch.ops.aten.var)
@out_wrapper()
def var(
    a: TensorLikeType,
    dim: Optional[DimsType] = None,
    unbiased: Optional[bool] = None,
    keepdim: bool = False,
    *,
    correction: Optional[int] = None,
) -> TensorLikeType:
    dim, unbiased = _dim_var_dispatch(dim, unbiased)
    correction = utils.set_correction(unbiased, correction)
    # reduces over all dimensions if dim=() is passed
    if dim == () or dim == []:
        dim = None

    result = _reduction(
        a,
        partial(prims.var, correction=correction),
        dims=dim,
        keepdims=keepdim,
        dtype=None,
        out=None,
        has_identity=True,
        output_dtype_kind=REDUCTION_OUTPUT_TYPE_KIND.COMPLEX_TO_FLOAT,
    )
    return result


@out_wrapper()
def std(
    a: TensorLikeType,
    dim: Union[Optional[int], Optional[List[int]]] = None,
    unbiased: Optional[bool] = None,
    keepdim: bool = False,
    *,
    correction: Optional[int] = None,
) -> TensorLikeType:
    dim, unbiased = _dim_var_dispatch(dim, unbiased)
    correction = utils.set_correction(unbiased, correction)
    # reduces over all dimensions if dim=() is passed
    if dim == () or dim == []:
        dim = None

    opmath_dtype, dtype = utils.reduction_dtypes(
        a, REDUCTION_OUTPUT_TYPE_KIND.COMPLEX_TO_FLOAT
    )

    result = _reduction(
        a,
        partial(prims.var, correction=correction),
        dims=dim,
        keepdims=keepdim,
        dtype=opmath_dtype,
        out=None,
        has_identity=True,
        output_dtype_kind=REDUCTION_OUTPUT_TYPE_KIND.COMPLEX_TO_FLOAT,
    )
    result = sqrt(result)
    return _maybe_convert_to_dtype(result, dtype)  # type: ignore[return-value,arg-type]


@register_decomposition(torch.ops.aten.mean)
def mean(
    a: TensorLikeType,
    dim: Optional[DimsType] = None,
    keepdim: bool = False,
    *,
    dtype=None,
    out=None,
) -> TensorLikeType:
    # reduces over all dimensions if dim=() is passed
    if dim == () or dim == []:
        dim = None
    if dtype is None:
        dtype = a.dtype
    # can't use out wrapper because of this argument
    if out is not None and out.dtype != dtype:
        raise RuntimeError("expected out dtype and dtype to match")
    result = _reduction(
        a,
        prims.sum,
        dims=dim,
        keepdims=keepdim,
        dtype=dtype,
        out=None,
        output_dtype_kind=REDUCTION_OUTPUT_TYPE_KIND.KEEP_PROMOTED_TYPE,
    )
    if utils.is_integer_dtype(dtype):
        raise RuntimeError("result type should be floating point or complex")
    if isinstance(dim, Dim):
        dim = (dim,)  # type: ignore[assignment]
    dims = utils.reduction_dims(a.shape, dim)  # type: ignore[arg-type]
    nelem = 1 if a.ndim == 0 else reduce(operator.mul, (a.shape[i] for i in dims), 1)
    result = true_divide(result, nelem)
    result_dtype = a.dtype if dtype is None else dtype
    result = _maybe_convert_to_dtype(result, result_dtype)  # type: ignore[assignment]
    if out is not None:
        assert isinstance(out, TensorLike)
        out = _maybe_resize_out(out, result.shape)
        return _safe_copy_out(copy_from=result, copy_to=out)  # type: ignore[arg-type]
    return result


@register_decomposition(torch.ops.aten.std_mean.correction)
def std_mean(
    a: TensorLikeType,
    dim: Union[Optional[int], Optional[List[int]]] = None,
    *,
    unbiased: Optional[bool] = None,
    keepdim: bool = False,
    correction: Optional[int] = None,
):
    dim, unbiased = _dim_var_dispatch(dim, unbiased)
    s = std(a, dim, unbiased, keepdim, correction=correction)
    m = mean(a, dim, keepdim)
    return s, m


@register_decomposition(torch.ops.aten.var_mean)
def var_mean(
    a: TensorLikeType,
    dim: Optional[DimsType] = None,
    unbiased: Optional[bool] = None,
    keepdim: bool = False,
    *,
    correction: Optional[int] = None,
):
    dim, unbiased = _dim_var_dispatch(dim, unbiased)
    v = var(a, dim, unbiased, keepdim, correction=correction)
    m = mean(a, dim, keepdim)
    return v, m


@register_decomposition(torch.ops.aten.addr)
@out_wrapper()
@elementwise_type_promotion_wrapper(
    type_promoting_args=("self", "vec1", "vec2"),
    type_promotion_kind=ELEMENTWISE_TYPE_PROMOTION_KIND.DEFAULT,
)
def addr(
    self: TensorLikeType,
    vec1: TensorLikeType,
    vec2: TensorLikeType,
    *,
    beta: NumberType = 1,
    alpha: NumberType = 1,
) -> TensorLikeType:
    check(
        vec1.ndim == 1,
        lambda: f"addr: Expected 1-D argument vec1, but got {vec1.ndim}-D",
    )
    check(
        vec2.ndim == 1,
        lambda: f"addr: Expected 1-D argument vec2, but got {vec2.ndim}-D",
    )
    self = self.expand(vec1.shape[0], vec2.shape[0])
    if utils.is_boolean_dtype(self.dtype):
        # Integers are accepted for booleans
        check(
            is_weakly_lesser_type(type(beta), int),
            lambda: f"expected bool/int beta but got {type(beta)}",
        )
        check(
            is_weakly_lesser_type(type(alpha), int),
            lambda: f"expected bool/int alpha but got {type(beta)}",
        )
        if not beta:
            return torch.outer(vec1, vec2) if alpha else torch.full_like(self, False)
        else:
            return torch.logical_or(
                self,
                torch.outer(vec1, vec2) if alpha else torch.full_like(self, False),
            )
    else:
        check(
            is_weakly_lesser_type(type(beta), dtype_to_type(self.dtype)),
            lambda: f"cannot safely convert {type(beta)} to {self.dtype}",
        )
        check(
            is_weakly_lesser_type(type(alpha), dtype_to_type(self.dtype)),
            lambda: f"cannot safely convert {type(alpha)} to {self.dtype}",
        )
        if beta == 0:
            # This means NaNs from self are dropped if beta is zero
            return alpha * torch.outer(vec1, vec2)
        else:
            return beta * self + alpha * torch.outer(vec1, vec2)


# CompositeImplicitAutograd - don't register decomp
def atleast_1d(
    arg: Union[TensorLikeType, Sequence[TensorLikeType]], *args: TensorLikeType
) -> Union[TensorLikeType, Tuple[TensorLikeType, ...]]:
    """Reference implementation of :func:`torch.atleast_1d`."""
    if not args and isinstance(arg, collections.abc.Sequence):
        args_ = arg
    else:
        assert not isinstance(arg, collections.abc.Sequence)
        args_ = (arg,) + args
    res = tuple(a if a.ndim >= 1 else unsqueeze(a, 0) for a in args_)
    return res if len(res) > 1 else res[0]


# Helper function with assert to avoid MyPy error
# of incompatible type passed to unsqueeze
def _unsqueeze_atleast(
    at_least_fn: Callable, dim: int, arg: TensorLikeType
) -> TensorLikeType:
    arg_ = at_least_fn(arg)
    assert isinstance(arg_, TensorLike)
    return unsqueeze(arg_, dim)


# CompositeImplicitAutograd - don't register decomp
def atleast_2d(
    arg: Union[TensorLikeType, Sequence[TensorLikeType]], *args: TensorLikeType
) -> Union[TensorLikeType, Tuple[TensorLikeType, ...]]:
    """Reference implementation of :func:`torch.atleast_2d`."""
    if not args and isinstance(arg, collections.abc.Sequence):
        args_ = arg
    else:
        assert not isinstance(arg, collections.abc.Sequence)
        args_ = (arg,) + args
    unsqueeze_atleast_1d = partial(_unsqueeze_atleast, atleast_1d, 0)
    res = tuple(a if a.ndim >= 2 else unsqueeze_atleast_1d(a) for a in args_)
    return res if len(res) > 1 else res[0]


# CompositeImplicitAutograd - don't register decomp
def atleast_3d(
    arg: Union[TensorLikeType, Sequence[TensorLikeType]], *args: TensorLikeType
) -> Union[TensorLikeType, Tuple[TensorLikeType, ...]]:
    """Reference implementation of :func:`torch.atleast_3d`."""
    if not args and isinstance(arg, collections.abc.Sequence):
        args_ = arg
    else:
        assert not isinstance(arg, collections.abc.Sequence)
        args_ = (arg,) + args
    unsqueeze_atleast_2d = partial(_unsqueeze_atleast, atleast_2d, -1)
    res = tuple(a if a.ndim >= 3 else unsqueeze_atleast_2d(a) for a in args_)
    return res if len(res) > 1 else res[0]


def as_strided(
    a: TensorLikeType, size: ShapeType, stride: StrideType, storage_offset: int = 0
) -> TensorLikeType:
    return prims.as_strided(a, size, stride, storage_offset)


def broadcast_shapes(*shapes) -> ShapeType:
    return torch.Size(_broadcast_shapes(*shapes))


@torch.ops.aten.broadcast_tensors.default.py_impl(DispatchKey.CompositeImplicitAutograd)
@torch.ops.aten.broadcast_tensors.default.py_impl(DispatchKey.Meta)
def broadcast_tensors(*tensors) -> List[TensorLikeType]:
    if len(tensors) == 1 and not isinstance(tensors[0], Tensor):
        tensors = tensors[0]
    return list(_maybe_broadcast(*tensors, preserve_cpu_scalar_tensors=False))


# CompositeImplicitAutograd - don't register decomp
def broadcast_to(a: TensorLikeType, size: ShapeType) -> TensorLikeType:
    start = len(size) - len(a.shape)
    dims = tuple(range(start, len(a.shape) + start))
    return prims.broadcast_in_dim(a, size, dims)


@register_decomposition(torch.ops.aten.cat)
@out_wrapper()
@elementwise_type_promotion_wrapper(
    type_promoting_args=("tensors",),
    type_promotion_kind=ELEMENTWISE_TYPE_PROMOTION_KIND.NO_OPMATH,
)
def cat(tensors: TensorSequenceType, dim: int = 0) -> TensorLikeType:
    if len(tensors) == 0:
        msg = "cat expects at least one tensor, but received zero!"
        raise ValueError(msg)

    for tensor in tensors:
        assert isinstance(tensor, TensorLike)

    utils.check_same_device(*tensors, allow_cpu_scalar_tensors=False)

    for t in tensors:
        # match logic in legacy_cat_wrap_dim
        if t.ndim == 1 and t.size(0) == 0:
            continue
        dim = utils.canonicalize_dim(t.ndim, dim)
        utils.validate_idx(t.ndim, dim)
        break

    # Filters tensors with one dimension of length zero
    filtered = tuple(x for x in tensors if not (x.ndim == 1 and x.numel() == 0))
    if len(filtered) == 0:
        t = tensors[0]

        # TODO: fix this to work with meta tensors
        try:
            requires_grad = any(x.requires_grad for x in tensors)
        except Exception:
            requires_grad = False

        return empty((0,), dtype=t.dtype, device=t.device, requires_grad=requires_grad)

    return prims.cat(filtered, dim)


# CompositeImplicitAutograd - don't register decomp
@out_wrapper()
def column_stack(tensors: TensorSequenceType) -> TensorLikeType:
    aligned_tensors = tuple(
        x if x.ndim > 1 else x.reshape((x.numel(), 1)) for x in tensors
    )
    return cat(aligned_tensors, 1)


def conj(input: TensorLikeType) -> TensorLikeType:
    if not utils.is_complex_dtype(input.dtype):
        return input
    if input.is_sparse:
        return torch.conj_physical(input)
    return prims.conj(input)


# This replicates at::constant_pad_nd, defined in ATen/native/PadNd.cpp
@register_decomposition(torch.ops.aten.constant_pad_nd)
def constant_pad_nd(
    input: TensorLikeType, pad: List[int], value: NumberType = 0
) -> TensorLikeType:
    check(
        len(pad) % 2 == 0,
        lambda: f"Length of pad must be even but instead it equals {len(pad)}",
    )

    input_sizes = input.shape
    l_inp = len(input_sizes)

    l_pad = len(pad) // 2
    l_diff = l_inp - l_pad

    check(
        l_inp >= l_pad,
        lambda: "Length of pad should be no more than twice the number of "
        f"dimensions of the input. Pad length is {len(pad)} while the input has "
        f"{l_inp} dimensions.",
    )

    c_input = input
    for i in range(l_diff, l_inp):
        pad_idx = 2 * (l_inp - i - 1)
        if pad[pad_idx] < 0:
            c_input = c_input.narrow(i, -pad[pad_idx], c_input.shape[i] + pad[pad_idx])

        if pad[pad_idx + 1] < 0:
            c_input = c_input.narrow(i, 0, c_input.shape[i] + pad[pad_idx + 1])

    # if none of the pads are positive we can just return the result
    if builtins.all(p <= 0 for p in pad):
        return c_input.clone()

    new_shape = list(input_sizes[:l_diff])

    for i in range(l_pad):
        pad_idx = len(pad) - ((i + 1) * 2)
        new_dim = input_sizes[l_diff + i] + pad[pad_idx] + pad[pad_idx + 1]
        check(
            new_dim > 0,
            lambda: f"The input size {input_sizes[l_diff + i]}, plus negative padding "
            f"{pad[pad_idx]} and {pad[pad_idx + 1]} resulted in a negative output size, "
            f"which is invalid. Check dimension {l_diff + i} of your input.",
        )
        new_shape.append(new_dim)

    memory_format = utils.suggest_memory_format(input)
    output = torch.empty(
        new_shape,
        dtype=input.dtype,
        device=input.device,
        requires_grad=input.requires_grad,
        memory_format=memory_format,
    )

    if value == 0 and input.dtype == torch.bool:
        value = False
    # torch.fill isn't typed to allow complex values
    output = torch.fill(output, value)  # type: ignore[arg-type]

    c_output = output
    for i in range(l_diff, l_inp):
        pad_idx = 2 * (l_inp - i - 1)
        if pad[pad_idx] > 0:
            c_output = c_output.narrow(
                i, pad[pad_idx], c_output.shape[i] - pad[pad_idx]
            )
        if pad[pad_idx + 1] > 0:
            c_output = c_output.narrow(i, 0, c_output.shape[i] - pad[pad_idx + 1])

    prims.copy_to(c_output, c_input)
    return output


def contiguous(
    a: Tensor, *, memory_format: torch.memory_format = torch.contiguous_format
) -> Tensor:
    check(
        memory_format != torch.preserve_format,
        lambda: "preserve memory format is unsupported by the contiguous operator",
    )

    if utils.is_contiguous_for_memory_format(a, memory_format=memory_format):
        return a

    return torch.clone(a, memory_format=memory_format)


@out_wrapper()
def dstack(tensors: TensorSequenceType) -> TensorLikeType:
    check(len(tensors) > 0, lambda: "dstack expects a non-empty TensorList")
    aligned_tensors = atleast_3d(*tensors)
    return cat(aligned_tensors, 2)


@register_decomposition(torch.ops.aten.expand, disable_meta=True)
def expand(a: Tensor, *shape) -> Tensor:
    # NOTE: cannot use utils.extract_shape_from_varargs here
    # because that also validates the shape, but the shape
    # given to expand may be "invalid"
    if len(shape) == 1 and isinstance(shape[0], Sequence):
        shape = tuple(shape[0])

    check(
        len(shape) >= len(a.shape),
        lambda: "expand: the requested shape has too few dimensions!",
    )

    offset = len(shape) - len(a.shape)
    shape_ = list(shape)
    for idx, x in enumerate(a.shape):
        offset_idx = idx + offset
        requested_length = shape[offset_idx]
        check(
            requested_length == x or x == 1 or requested_length == -1,
            lambda: f"expand: attempting to expand a dimension of length {x}!",
        )

        shape_[offset_idx] = requested_length if requested_length != -1 else x

    # At this point shape must be valid
    utils.validate_shape(shape_)

    return prims.broadcast_in_dim(
        a, shape_, tuple(range(offset, len(a.shape) + offset))
    )


# CompositeImplicitAutograd - don't register decomp
def expand_as(a: Tensor, b: Tensor) -> Tensor:
    return a.expand(b.shape)


def chunk(a: TensorLikeType, chunks: int, dim: int = 0) -> Tuple[TensorLikeType, ...]:
    if chunks <= 0:
        msg = "Expected at least one chunk, but got {0}!".format(chunks)
        raise ValueError(msg)

    dim = utils.canonicalize_dim(a.ndim, dim)
    length = a.shape[dim]
    chunk_size = math.ceil(length / chunks)
    full_chunks = math.floor(length / chunk_size)
    tail_chunk_size = length % chunk_size

    result = []
    for i in range(full_chunks):
        result.append(narrow(a, dim, i * chunk_size, chunk_size))

    if tail_chunk_size != 0:
        result.append(narrow(a, dim, full_chunks * chunk_size, tail_chunk_size))

    return tuple(result)


# Note: flatten, unlike prim.collapse and prim.collapse_view has an inclusive end_dim
# Note: flatten, unlike other shape operators, returns the input tensor on a no-op (unless
# a 0D tensor is flattened, in which case it's returned in 1D)
# CompositeImplicitAutograd - don't register decomp
def flatten(a: TensorLikeType, start_dim: int = 0, end_dim: int = -1) -> TensorLikeType:
    start_dim = utils.canonicalize_dim(a.ndim, start_dim)
    end_dim = utils.canonicalize_dim(a.ndim, end_dim)

    # Short-circuits on no-op
    if start_dim == end_dim and a.ndim != 0:
        return a

    # Tries to take a view
    # TODO: we could look at directing collapse_view to skip its meta function here (unsafe_collapse_view)
    new_shape, new_strides = prims._collapse_view_helper(a, start_dim, end_dim + 1)
    if new_shape is not None:
        return prims.collapse_view(a, start_dim, end_dim + 1)

    # Makes a copy if it can't make a view
    return prims.collapse(a, start_dim, end_dim + 1)


@register_decomposition(torch.ops.aten.flip)
def flip(a: TensorLikeType, dims: DimsSequenceType) -> TensorLikeType:
    if not isinstance(dims, tuple) and not isinstance(dims, list):
        raise ValueError("dims has to be a sequence of ints")
    dims = utils.canonicalize_dims(a.ndim, dims)  # type: ignore[assignment]
    utils.validate_no_repeating_dims(dims)
    return prims.rev(a, dims)


# CompositeImplicitAutograd - don't register decomp
def fliplr(a: TensorLikeType) -> TensorLikeType:
    if a.ndim < 2:
        raise RuntimeError("Input must be >= 2-d.")

    return flip(a, (1,))


# CompositeImplicitAutograd - don't register decomp
def flipud(a: TensorLikeType) -> TensorLikeType:
    if a.ndim < 1:
        raise RuntimeError("Input must be >= 1-d.")

    return flip(a, (0,))


# CompositeImplicitAutograd - don't register decomp
def narrow(a: TensorLikeType, dim: int, start: int, length: int) -> TensorLikeType:
    dim = utils.canonicalize_dim(a.ndim, dim)
    return prims.slice_in_dim(a, start, start + length, axis=dim)


@register_decomposition(torch.ops.aten.narrow_copy)
@out_wrapper()
def narrow_copy(a: TensorLikeType, dim: int, start: int, length: int) -> TensorLikeType:
    # TODO: This must return a sparse tensor if the input is sparse, but refs
    # have no sparse support.  See narrow_copy_sparse in core.
    if a.is_sparse:
        raise NotImplementedError("narrow_copy ref doesn't support sparse tensors")
    return torch.clone(torch.narrow(a=a, dim=dim, start=start, length=length))  # type: ignore[call-overload]


def _normalize(
    a: Tensor, norm_dims: DimsType, eps: float
) -> Tuple[Tensor, Tensor, Tensor]:
    """Computes mean and 1/std of a tensor along norm_dims.

    Used as a helper function for normalization layers.

    Args:
        a (Tensor): input tensor
        norm_dims (DimsType): dimensions to normalize over
        eps (float): epsilon for numerical stability

    Returns:
        out (Tensor): normalized tensor.
        mean (Tensor): mean of the tensor along norm_dims.
        rstd (Tensor): 1/std of the tensor along norm_dims.
    """
    computation_dtype = utils.get_computation_dtype(a.dtype)
    a_acc = _maybe_convert_to_dtype(a, computation_dtype)
    assert isinstance(a_acc, TensorLike)  # to avoid mypy error for var_mean
    biased_var, mean = torch.var_mean(
        a_acc, dim=norm_dims, unbiased=False, keepdim=True
    )
    rstd = torch.rsqrt(biased_var + eps)
    out = (a - mean) * rstd
    return out, mean, rstd


@register_decomposition(torch.ops.aten.native_layer_norm)
def native_layer_norm(
    input: Tensor,
    normalized_shape: ShapeType,
    weight: Optional[Tensor],
    bias: Optional[Tensor],
    eps: float,
) -> Tuple[Tensor, Tensor, Tensor]:
    normalized_ndim = len(normalized_shape)
    utils.check(
        normalized_ndim >= 1,
        lambda: "Expected normalized_shape to be at least 1-dimensional, i.e., "
        + "containing at least one element, but got normalized_shape = "
        + str(normalized_shape),
    )
    # torch.Size([1, 2, 3]) == [1, 2, 3] evaluates to False
    # while torch.Size([1, 2, 3]) == (1, 2, 3) is True
    # therefore we use tuple(normalized_shape)
    utils.check(
        weight is None or weight.shape == tuple(normalized_shape),
        lambda: "Expected weight to be of same shape as normalized_shape, but got "
        + "weight of shape "
        + str(weight.shape)  # type: ignore[union-attr]
        + " and normalized_shape = "
        + str(normalized_shape),
    )
    utils.check(
        bias is None or bias.shape == tuple(normalized_shape),
        lambda: "Expected bias to be of same shape as normalized_shape, but got "
        + "bias of shape "
        + str(bias.shape)  # type: ignore[union-attr]
        + " and normalized_shape = "
        + str(normalized_shape),
    )
    utils.check(
        input.ndim >= normalized_ndim
        and input.shape[(input.ndim - normalized_ndim) :] == tuple(normalized_shape),
        lambda: "Given normalized_shape="
        + str(normalized_shape)
        + ", expected input with shape "
        + str(normalized_shape)
        + ", but got input of size "
        + str(input.shape),
    )

    input = input.contiguous()
    if weight is not None:
        weight = weight.contiguous()
    if bias is not None:
        bias = bias.contiguous()

    axis = input.ndim - normalized_ndim
    reduction_dims = list(range(axis, input.ndim))
    out, mean, rstd = _normalize(input, reduction_dims, eps)

    if weight is None and bias is not None:
        out = out + bias
    elif weight is not None and bias is None:
        out = out * weight
    elif weight is not None and bias is not None:
        out = out * weight + bias

    out = prims.convert_element_type(out, input.dtype)
    if input.device.type == "cpu":
        mean = prims.convert_element_type(mean, input.dtype)
        rstd = prims.convert_element_type(rstd, input.dtype)
    return (out, mean, rstd)


# TODO: Adding this as a meta function causes functorch tests to fail when compiled with debug mode.
# test/test_eager_transforms.py::TestFunctionalizeCPU::test_functionalize_fx_transpose_simple_cpu
@register_decomposition(torch.ops.aten.permute, disable_meta=True)
def permute(a: TensorLikeType, *dims) -> TensorLikeType:
    _permutation = utils.canonicalize_dims(
        a.ndim, utils.extract_dims_from_varargs(dims)
    )
    return prims.transpose(a, _permutation)


# Get the new shape and stride after applying unfold to an input tensor
def _get_unfold_shape_stride(
    a_shape: ShapeType, a_stride: StrideType, dimension: int, size: int, step: int
):
    a_ndim = len(a_shape)
    dim = utils.canonicalize_dim(a_ndim, dimension, wrap_scalar=True)
    max_size = 1 if a_ndim == 0 else a_shape[dim]
    last_stride = 1 if a_ndim == 0 else a_stride[dim]

    utils.check(
        size <= max_size,
        lambda: f"Maximum size for tensor at dimension {dim} is {max_size} but size is {size}",
    )

    utils.check(
        step > 0,
        lambda: f"Step is {step} but must be > 0",
    )

    shape = list(a_shape)
    strides = list(a_stride)
    shape.append(size)
    strides.append(last_stride)
    if dim < a_ndim:
        shape[dim] = (shape[dim] - size) // step + 1
        strides[dim] *= step
    return shape, strides


@register_decomposition(torch.ops.aten.repeat)
def repeat(a: Tensor, *repeat_shape) -> Tensor:
    repeat_shape = utils.extract_shape_from_varargs(repeat_shape, validate=False)
    utils.check(
        len(repeat_shape) >= len(a.shape),
        lambda: "repeat: Number of dimensions of repeat dims can not be smaller than number of dimensions of tensor",
    )

    if len(repeat_shape) == 0:
        return torch.clone(a)

    num_new_dimensions = len(repeat_shape) - a.ndim
    padded_shape = [1] * num_new_dimensions
    for dim_size in a.shape:
        padded_shape.append(dim_size)

    target_shape = tuple(
        padded_size * repeat_size
        for padded_size, repeat_size in zip(padded_shape, repeat_shape)
    )

    # return an empty tensor if one of the repeat_shape dimensions is zero
    if 0 in repeat_shape:
        return torch.empty(
            target_shape,
            dtype=a.dtype,
            device=a.device,
            requires_grad=a.requires_grad,
            memory_format=utils.suggest_memory_format(a),
        )

    urtensor_shape = target_shape
    urtensor_stride = utils.make_contiguous_strides_for(target_shape)
    for dim, dim_size in enumerate(padded_shape):
        # repeat each dimension by using unfold_copy operation
        urtensor_shape, urtensor_stride = _get_unfold_shape_stride(
            urtensor_shape, urtensor_stride, dim, dim_size, max(dim_size, 1)
        )

    # derive permute order by sorting urtensor strides
    enumerated_stride = list(enumerate(urtensor_stride))
    enumerated_stride.sort(key=lambda item: item[1], reverse=True)
    permute_order, sorted_stride = zip(*enumerated_stride)

    # add new and expand dimensions according to urtensor
    repeat_xtensor = a.expand(urtensor_shape)

    # clone tensor to concretize expanded dimensions
    cloned_result = torch.clone(repeat_xtensor)

    # transpose axis so strides are in sorted order
    permuted_result = cloned_result.permute(permute_order)

    # reshape to get contiguous tensor with correct target shape
    return permuted_result.reshape(target_shape)


def _reshape_view_helper(a: TensorLikeType, *shape, allow_copy: bool) -> TensorLikeType:
    # Creates a valid shape
    shape = utils.extract_shape_from_varargs(shape, validate=False)
    # Reshape may be given a shape with a -1 length
    # This indicates that the dimension's length should be inferred
    shape = utils.infer_size(shape, a.numel())

    # Short-circuits if shape is the same
    if tuple(a.shape) == tuple(shape):
        return prims.view_of(a)

    # Special-cases tensors with no elements
    if a.numel() == 0:
        return as_strided(a, shape, utils.make_contiguous_strides_for(shape))

    # Special-cases reshaping zero dim tensors
    if a.ndim == 0:
        _a = a
        for length in shape:
            assert length == 1
            _a = unsqueeze(_a, -1)
        return _a

    # Special-cases reshaping to zero dim tensors
    if len(shape) == 0:
        _a = a
        for length in a.shape:
            assert length == 1
            _a = squeeze(_a, -1)
        return _a

    # Handles general case: a 1+D tensor reshaped into a distinct 1+D shape

    # NOTE [Reshape Algorithm]
    # This algorithm works by attempting to greedily construct the desired dimensions in
    # the output shape, left to right. It does this by, conceptually, accumulating
    # dimensions of the original tensor, also left to right, until the dimension
    # can be constructed using prims.split_dim.
    # The algorithm also has special handling for tail squeezes/unsqueezes, like
    # if a reshape from (5, 5) to (5, 5, 1) or vice versa.
    #
    # This algorithm does not flatten the original tensor and then split dims as appropriate
    # because that would create copies more often than this algorithm. flatten is the only
    # operation below which can create a view or a copy, and while it prefers creating
    # views it may sometimes create a copy if the tensor's strides do not permit a view.
    # As a result, this algorithm tries to minimize flattening.
    #
    # Note that a better version of this algorithm may exist. Regions which could be
    # flattened without creating a copy can be identified in advance, and that might
    # allow fewer flatten calls or faster short-circuiting to make a copy.
    idx = 0
    a_ = a
    for length in shape:
        # Handles tail unsqueezes
        if idx >= a_.ndim:
            assert length == 1
            last_dim = a_.ndim - 1
            # NOTE: using split_dim instead of unsqueeze may seem silly here,
            # but it's necessary to get the strides correct
            a_ = prims.split_dim(a_, last_dim, a_.shape[last_dim])
            idx = idx + 1
            continue

        # Skips dimensions that are already the correct length
        if length == a_.shape[idx]:
            idx = idx + 1
            continue

        # Gathers enough original dimensions such that this new dimension can be created
        # Note that this accumulation will terminate because we've verified a and the shape
        # specify the same number of elements above
        accum = a_.shape[idx]
        end = idx
        while accum % length != 0:
            end = end + 1
            accum = accum * a_.shape[end]
        if end != idx:
            # NOTE: in this case multiple dimensions must be flatten to create the desired dimension
            # This flattening is why reshape sometimes creates a copy -- because flattening
            # may return a view of a copy

            # Checks if collapse can be a view and short-circuits to copying reshape if it can't
            new_shape, new_strides = prims._collapse_view_helper(a_, idx, end + 1)
            if new_shape is None:
                if allow_copy:
                    return prims.reshape(a, shape)

                msg = "Cannot view a tensor with shape {0} and strides {1} as a tensor with shape {2}!".format(
                    a.shape, a.stride(), shape
                )
                raise ValueError(msg)

            a_ = flatten(a_, idx, end)

        # Splits the (possibly flattened) dimension to create the desired dim length
        if accum != length:
            a_ = prims.split_dim(a_, idx, length)

        idx = idx + 1

    # Squeezes tail
    while idx < a_.ndim:
        assert a_.shape[idx] == 1
        a_ = squeeze(a_, idx)

    return a_


# CompositeImplicitAutograd - don't register decomp
# NOTE: shape is a vararg because Tensor.reshape can be called with as
# Tensor.reshape(a, b, c) or Tensor.reshape((a, b, c)) Function call
# torch.reshape doesn't support unpacked shapes
def reshape(a: TensorLikeType, *shape: ShapeType) -> TensorLikeType:
    return _reshape_view_helper(a, *shape, allow_copy=True)


# CompositeImplicitAutograd - don't register decomp
def reshape_as(self: TensorLikeType, other: TensorLikeType) -> TensorLikeType:
    return self.reshape(other.size())


@register_decomposition(torch.ops.aten.roll)
def roll(
    a: TensorLikeType, shifts: DimsType, dims: DimsType = tuple()
) -> TensorLikeType:
    """Reference implementation of :func:`torch.roll`."""
    dims = utils.canonicalize_dims(a.ndim, dims)
    # ATen specifies int[1] type for shifts and dims which expands integers to tuples of length 1
    if not isinstance(shifts, Iterable):
        shifts = (shifts,)
    if not isinstance(dims, Iterable):
        dims = (dims,)

    # Avoid modulo by zero
    if a.numel() == 0:
        # Keeping this as ref for now as FakeTensor runs into some issues with complex tensors
        return clone(a)

    len_shifts = len(shifts)
    len_dims = len(dims)
    if len_shifts != 1 or len_dims != 1:
        if len_shifts == 0:
            raise RuntimeError("`shifts` required")
        # Takes care of the case when dims is not specified (default)
        # By default, the tensor is flattened before shifting, after which the original shape is restored
        if len_dims == 0 and len_shifts == 1:
            return torch.roll(torch.flatten(a), shifts, 0).view(a.shape)
        if len_shifts != len_dims:
            raise RuntimeError(
                f"shifts and dimensions must align. shifts: {len_shifts}, dims: {len_dims}"
            )
        assert len_dims > 1
        tail_shifts = shifts[1:]
        tail_dims = dims[1:]
        first_dim_rolled = torch.roll(a, shifts[0], dims[0])
        return torch.roll(first_dim_rolled, tail_shifts, tail_dims)

    # This path is taken when only one dimension is rolled
    # For example to get `first_dim_rolled` above
    dim = dims[0]
    size = a.shape[dim]
    start = (size - shifts[0]) % size
    t0 = torch.narrow(a, dim, start, size - start)
    t1 = torch.narrow(a, dim, 0, start)
    return torch.cat((t0, t1), dim)


@register_decomposition(torch.ops.aten.rot90)
def rot90(
    a: TensorLikeType, k: int = 1, dims: DimsSequenceType = (0, 1)
) -> TensorLikeType:
    """Reference implementation of :func:`torch.rot90`."""
    if len(dims) != 2:
        raise RuntimeError(
            f"expected total rotation dims == 2, but got dims = {len(dims)}"
        )
    if a.ndim < 2:
        raise RuntimeError(f"expected total dims >= 2, but got total dims = {a.ndim}")

    # Do this after the initial checks to be compatible with the behavior in
    # core.
    dims = utils.canonicalize_dims(a.ndim, dims)

    if dims[0] == dims[1]:
        raise RuntimeError(
            f"expected rotation dims to be different, but got dim0 = {dims[0]} and dim1 = {dims[1]}"
        )
    k = k % 4  # Rotation direction is from the second towards the first axis for k < 0
    if k == 1:
        return torch.transpose(torch.flip(a, (dims[1],)), dims[0], dims[1])
    elif k == 2:
        return torch.flip(a, dims)
    elif k == 3:
        return torch.transpose(torch.flip(a, (dims[0],)), dims[0], dims[1])
    else:
        return clone(a)


def _check_stack_inputs(tensors: TensorSequenceType) -> None:
    entry_shape = tensors[0].shape
    for i in range(1, len(tensors)):
        assert tensors[i].shape == entry_shape, (
            f"stack expects each tensor to be equal size, but got {entry_shape} at entry 0"
            f"and {tensors[i].shape} at entry {i}"
        )


@register_decomposition(torch.ops.aten.stack)
@out_wrapper()
def stack(tensors: TensorSequenceType, dim: int = 0) -> TensorLikeType:
    assert len(tensors) > 0, "stack expects a non-empty TensorList"
    wrapped_dim = utils.canonicalize_dim(tensors[0].ndim + 1, dim)
    # Refs need sparse support to check other condition
    if wrapped_dim < tensors[0].ndim:  # and not tensors[0].is_sparse:
        _check_stack_inputs(tensors)
        result_sizes = list(tensors[0].shape)
        result_sizes.insert(wrapped_dim, len(tensors))
        out = torch.cat(tensors, wrapped_dim)
        return out.view(result_sizes)

    # If dim == tensors[0].ndim, view cannot efficiently handle it
    return torch.cat([t.unsqueeze(wrapped_dim) for t in tensors], dim)


# CompositeImplicitAutograd - don't register decomp
@out_wrapper()
def softmax(
    a: TensorLikeType,
    dim: int,
    dtype: Optional[torch.dtype] = None,
) -> TensorLikeType:
    result_dtype = dtype or a.dtype
    computation_dtype = utils.get_computation_dtype(result_dtype)
    a_ = _maybe_convert_to_dtype(a, computation_dtype)
    a_max = amax(a_, dim, keepdim=True)
    a_exp = exp(a_ - a_max)
    return _maybe_convert_to_dtype(
        true_divide(a_exp, sum(a_exp, dim, keepdim=True)), result_dtype
    )  # type: ignore[return-value]


# CompositeImplicitAutograd - don't register decomp
@out_wrapper()
def hstack(tensors: TensorSequenceType) -> TensorLikeType:
    check(len(tensors) > 0, lambda: "hstack expects a non-empty TensorList")
    aligned_tensors = atleast_1d(*tensors)
    if aligned_tensors[0].ndim == 1:
        return cat(aligned_tensors, 0)
    return cat(aligned_tensors, 1)


# CompositeImplicitAutograd - don't register decomp
@out_wrapper()
def vstack(tensors: TensorSequenceType) -> TensorLikeType:
    check(len(tensors) > 0, lambda: "vstack expects a non-empty TensorList")
    aligned_tensors = atleast_2d(*tensors)
    return cat(aligned_tensors, 0)


# CompositeImplicitAutograd - don't register decomp
def unflatten(a: TensorLikeType, dim: int, sizes: ShapeType) -> TensorLikeType:
    dim = utils.canonicalize_dim(a.ndim, dim)
    utils.check(len(sizes) != 0, lambda: "unflatten: sizes must be non-empty")
    return a.view(tuple(a.shape[:dim]) + tuple(sizes) + tuple(a.shape[dim + 1 :]))


@register_decomposition(torch.ops.aten.unbind)
def unbind(t: TensorLikeType, dim: int = 0) -> TensorSequenceType:
    dim = utils.canonicalize_dim(t.ndim, dim)
    check(
        len(t.shape) > 0,
        lambda: "dimension specified as 0 but tensor has no dimensions",
        IndexError,
    )
    return tuple(
        torch.squeeze(s, dim) for s in torch.tensor_split(t, t.shape[dim], dim)
    )


@register_decomposition(torch.ops.aten.index_copy)
@out_wrapper()
def index_copy(x: TensorLike, dim: int, index: TensorLike, tensor: TensorLike):
    return x.clone().index_copy_(dim, index, tensor)


@register_decomposition(torch.ops.aten.index_copy_)
def index_copy_(x: TensorLike, dim: int, index: TensorLike, tensor: TensorLike):
    dim = utils.canonicalize_dims(x.ndim, dim)
    utils.check(
        index.ndim <= 1,
        lambda: f"Index should have dimension 1 or 0 (got {index.ndim})",
    )
    # Treat scalars as elements of \R^1
    y = x.unsqueeze(0) if x.ndim == 0 else x
    idx = (slice(None),) * dim + (index,)
    y[idx] = tensor
    return x


@register_decomposition(torch.ops.aten.index_fill)
def index_fill(
    x: TensorLike, dim: int, index: TensorLike, value: Union[NumberType, TensorLike]
):
    return x.clone().index_fill_(dim, index, value)  # type: ignore[arg-type]


@register_decomposition(torch.ops.aten.index_fill_)
def index_fill_(
    x: TensorLike, dim: int, index: TensorLike, value: Union[NumberType, TensorLike]
):
    if isinstance(value, TensorLike):
        utils.check(
            value.ndim == 0,
            lambda: "Only supports 0-dimensional value tensor. "  # type: ignore[union-attr]
            f"Got a tensor with {value.ndim} dimensions.",
        )  # type: ignore[arg-type]
        return x.clone().index_copy_(dim, index, value)
    dim = utils.canonicalize_dims(x.ndim, dim)
    utils.check(
        index.ndim <= 1,
        lambda: f"Index should have dimension 1 or 0 (got {index.ndim})",
    )
    idx = (slice(None),) * dim + (index,)
    # Treat scalars as elements of \R^1
    y = x.unsqueeze(0) if x.ndim == 0 else x
    y[idx] = value  # type: ignore[assignment]
    return x


@register_decomposition(torch.ops.aten.index_add)
@out_wrapper()
def index_add(
    x: TensorLike,
    dim: int,
    index: TensorLike,
    tensor: TensorLike,
    *,
    alpha: NumberType = 1,
):
    return x.clone().index_add_(dim, index, tensor, alpha=alpha)  # type: ignore[arg-type]


@register_decomposition(torch.ops.aten.index_select, disable_meta=True)
@out_wrapper()
def index_select(x: TensorLike, dim: int, index: TensorLike):
    dim = utils.canonicalize_dims(x.ndim, dim)
    utils.check(
        index.ndim <= 1,
        lambda: f"Index should have dimension 1 or 0 (got {index.ndim})",
    )
    # Treat scalars as elements of \R^1
    if x.ndim == 0:
        # we cannot write `x.unsqueeze(0)[index].squeeze(0).clone()`
        # as tensor[index] will trigger index.item() if index is a 0-dim tensor
        # and .item() cannot be symbolically traced with FakeTensor.
        return torch.ops.aten.index(x.unsqueeze(0), [index]).squeeze(0).clone()
    idx = (slice(None),) * dim + (index,)
    return x[idx]


# Note: although squeeze is documented as having the out= kwarg it doesn't
@register_decomposition(torch.ops.aten.squeeze, disable_meta=True)
def squeeze(a: TensorLikeType, dim: Optional[int] = None) -> TensorLikeType:
    if dim is not None:
        dim = utils.canonicalize_dim(a.ndim, dim)
        # Short-circuits if the tensor has no dimensions
        if len(a.shape) == 0:
            assert dim == 0
            return prims.view_of(a)

        # Note: squeeze does not modify tensors when the given dim is not a dimension of length 1
        if a.shape[dim] != 1:
            return prims.view_of(a)
        return prims.squeeze(a, (dim,))

    dims = tuple(idx for idx in range(len(a.shape)) if a.shape[idx] == 1)
    return prims.squeeze(a, dims)


# Note: does not work with TensorMetas because of data-dependent control-flow
# CompositeImplicitAutograd - don't register decomp
def tensor_split(
    a: TensorLikeType,
    indices_or_sections: Union[Tensor, DimsType],
    dim: int = 0,
) -> Tuple[TensorLikeType, ...]:
    _dim = utils.canonicalize_dim(a.ndim, dim)
    if a.ndim == 0:
        msg = "tensor_split: received a rank zero tensor, but expected a tensor of rank one or greater!"
        raise ValueError(msg)

    # If indices_or_sections is a tensor, it must be a CPU Long tensor
    if isinstance(indices_or_sections, TensorLike):
        if not indices_or_sections.device.type == "cpu":
            msg = "tensor_split: if indices_or_sections is a tensor it must be on the CPU, but received one on {0}".format(
                indices_or_sections.device
            )
            raise ValueError(msg)
        if indices_or_sections.dtype != torch.long:
            msg = "tensor_split: if indices_or_sections is a tensor it must have long dtype, "
            " but received one with dtype {0}".format(indices_or_sections.dtype)
            raise ValueError(msg)

    # Case 0 -- indices_or_sections is an integer or a scalar tensor n and a is split along dim into n parts of equal-ish length
    if isinstance(indices_or_sections, IntLike) or (
        isinstance(indices_or_sections, TensorLike) and indices_or_sections.ndim == 0
    ):
        sections: int = (
            indices_or_sections  # type: ignore[assignment]
            if isinstance(indices_or_sections, Number)
            else indices_or_sections.item()
        )

        if sections <= 0:
            msg = "tensor_split: number of sections must be greater than 0, but was {0}".format(
                sections
            )
            raise ValueError(msg)

        splits = []
        dim_size = a.shape[_dim]
        min_split_size = math.floor(dim_size / sections)
        num_splits_one_extra = dim_size % sections
        start_idx = 0
        for split_idx in range(sections):
            split_size = (
                min_split_size + 1
                if (split_idx < num_splits_one_extra)
                else min_split_size
            )
            s = prims.slice_in_dim(a, start_idx, start_idx + split_size, axis=_dim)
            splits.append(s)
            start_idx = start_idx + split_size

        return tuple(splits)
    # Case 1 -- indices_or_sections is a sequence of integers or a 1D tensor describing the splits
    else:
        indices = indices_or_sections
        if isinstance(indices_or_sections, TensorLike):
            if indices_or_sections.ndim != 1:
                msg = "tensor_split: non-scalar indices_or_sections tensors must have only one dimension, "
                "but received a tensor with {0} dimensions".format(
                    indices_or_sections.ndim
                )
                raise ValueError(msg)

            indices = indices_or_sections.tolist()

        splits = []
        start_idx = 0
        for x in indices:
            splits.append(prims.slice_in_dim(a, start_idx, x, axis=_dim))
            start_idx = x
        splits.append(prims.slice_in_dim(a, start_idx, a.shape[_dim], axis=_dim))
        return tuple(splits)


# CompositeImplicitAutograd - don't register decomp
def hsplit(
    a: TensorLikeType, indices_or_sections: DimsType
) -> Tuple[TensorLikeType, ...]:
    check(
        a.ndim >= 1,
        lambda: (
            "torch.hsplit requires a tensor with at least 1 dimension, but got a tensor with "
            + str(a.ndim)
            + " dimensions!"
        ),
    )
    dim = 0 if a.ndim == 1 else 1
    if isinstance(indices_or_sections, IntLike):
        split_size = indices_or_sections
        check(
            (split_size != 0 and a.shape[dim] % split_size == 0),
            lambda: (
                "torch.hsplit attempted to split along dimension "
                + str(dim)
                + ", but the size of the dimension "
                + str(a.shape[dim])
                + " is not divisible by the split_size "
                + str(split_size)
                + "!"
            ),
        )
        return tensor_split(a, split_size, dim)

    check(
        isinstance(indices_or_sections, (list, tuple)),
        lambda: (
            "hsplit(): received an invalid combination of arguments. "
            "Expected indices_or_sections to be of type int, list of ints or tuple of ints "
            f"but got type {type(indices_or_sections)}"
        ),
        exc_type=TypeError,
    )

    split_sizes = indices_or_sections
    return tensor_split(a, split_sizes, dim)


# CompositeImplicitAutograd - don't register decomp
def vsplit(
    a: TensorLikeType, indices_or_sections: DimsType
) -> Tuple[TensorLikeType, ...]:
    check(
        a.ndim >= 2,
        lambda: (
            "torch.vsplit requires a tensor with at least 2 dimension, but got a tensor with "
            + str(a.ndim)
            + " dimensions!"
        ),
    )
    if isinstance(indices_or_sections, IntLike):
        split_size = indices_or_sections
        check(
            (split_size != 0 and a.shape[0] % split_size == 0),
            lambda: (
                "torch.vsplit attempted to split along dimension 0 "
                + ", but the size of the dimension "
                + str(a.shape[0])
                + " is not divisible by the split_size "
                + str(split_size)
                + "!"
            ),
        )
        return tensor_split(a, split_size, 0)

    check(
        isinstance(indices_or_sections, (list, tuple)),
        lambda: (
            "vsplit(): received an invalid combination of arguments. "
            "Expected indices_or_sections to be of type int, list of ints or tuple of ints "
            f"but got type {type(indices_or_sections)}"
        ),
        exc_type=TypeError,
    )

    split_sizes = indices_or_sections
    return tensor_split(a, split_sizes, 0)


@register_decomposition(torch.ops.aten.diag.out)
@out_wrapper()
def diag(
    self: TensorLikeType,
    offset: int = 0,
) -> TensorLikeType:
    ndim = self.dim()
    utils.check(
        ndim in (1, 2), lambda: f"diag(): Supports 1D or 2D tensors. Got {ndim}D"
    )
    if ndim == 1:
        return torch.diag_embed(self, offset)
    else:
        return torch.diagonal_copy(self, offset)


@register_decomposition(torch.ops.aten.diagonal_scatter)
@out_wrapper()
def diagonal_scatter(
    input: TensorLikeType,
    src: TensorLikeType,
    offset: int = 0,
    dim1: int = 0,
    dim2: int = 1,
) -> TensorLikeType:
    out = input.clone()
    diag = out.diagonal(offset, dim1, dim2)
    check(
        diag.shape == src.shape,
        lambda: "expected src to have a size equal to the diagonal of the input."
        f"Got {src.shape} for a diagonal of shape {diag.shape}",
    )
    prims.copy_to(diag, src)
    return out


@register_decomposition(torch.ops.aten.diagonal, disable_meta=True)
def diagonal(
    self: TensorLikeType,
    offset: int = 0,
    dim1: int = 0,
    dim2: int = 1,
) -> TensorLikeType:
    """
    Reference implementation of torch.diagonal
    """
    num_dims = self.dim()
    dim1 = utils.canonicalize_dim(idx=dim1, rank=num_dims)
    dim2 = utils.canonicalize_dim(idx=dim2, rank=num_dims)

    check(
        dim1 != dim2, lambda: f"diagonal dimensions cannot be identical {dim1}, {dim2}"
    )

    storage_offset = self.storage_offset()

    if offset >= 0:
        diag_size = max(min(self.size()[dim1], self.size()[dim2] - offset), 0)
    else:
        diag_size = max(min(self.size()[dim1] + offset, self.size()[dim2]), 0)

    if diag_size > 0:
        if offset >= 0:
            storage_offset += offset * self.stride()[dim2]
        else:
            storage_offset -= offset * self.stride()[dim1]

    sizes = [s for i, s in enumerate(self.size()) if i not in (dim1, dim2)]
    sizes.append(diag_size)

    strides = [s for i, s in enumerate(self.stride()) if i not in (dim1, dim2)]
    strides.append(self.stride()[dim1] + self.stride()[dim2])

    result = self.as_strided(size=sizes, stride=strides, storage_offset=storage_offset)

    return result


diagonal_copy = _make_copy_from_view(diagonal)


@register_decomposition(torch.ops.aten.diag_embed)
def diag_embed(
    t: TensorLikeType,
    offset: int = 0,
    dim1: int = -2,
    dim2: int = -1,
) -> TensorLikeType:
    """
    Reference implementation of torch.diag_embed
    """
    # as per the docs, exchanging dims is equivalent to changing the sign of
    # offset
    if dim1 > dim2:
        dim1, dim2 = dim2, dim1
        offset = -offset

    # convert from negative dims
    rank = t.ndim + 1
    dim1 = utils.canonicalize_dim(rank=rank, idx=dim1)
    dim2 = utils.canonicalize_dim(rank=rank, idx=dim2)

    check(
        dim1 != dim2, lambda: f"diagonal dimensions cannot be identical {dim1}, {dim2}"
    )

    # as per the docs, the size of last dim is placed at dim1 and dim2
    last_dim = t.size(-1)

    if offset != 0:
        # add padding to match the new size
        t_shape = list(t.shape)
        t_shape[-1] = builtins.abs(offset)
        z = torch.zeros(t_shape, dtype=t.dtype, device=t.device, requires_grad=False)
        pair = (z, t) if offset > 0 else (t, z)
        t = torch.cat(pair, dim=-1)
        # make sure the diagonal always has the same size
        last_dim += builtins.abs(offset)

    # preserve original data, but place 1 at dim1 and move last dim to dim2
    t = t.unsqueeze(dim1).movedim(-1, dim2)

    # generate ranges shifting indices based on offset
    a_range = torch.arange(last_dim, device=t.device, dtype=torch.int64)
    b_range = torch.arange(
        offset, last_dim + offset, device=t.device, dtype=torch.int64
    )

    # broadcast
    cond = a_range == b_range.unsqueeze(-1)
    cond_shape = [last_dim if i in (dim1, dim2) else 1 for i in range(len(t.shape))]
    cond = cond.reshape(cond_shape)
    return utils.mask_tensor(cond, t)


# CompositeImplicitAutograd - don't register decomp
def dsplit(a: TensorLikeType, sections: DimsType) -> TensorSequenceType:
    if a.ndim < 3:
        raise RuntimeError(
            f"torch.dsplit requires a tensor with at least 3 dimension, but got a tensor with {a.ndim} dimensions!"
        )
    if isinstance(sections, IntLike) and (sections == 0 or a.shape[2] % sections != 0):
        raise RuntimeError(
            "torch._refs.dsplit attempted to split along dimension 2, "
            + f"but the size of the dimension {a.shape[2]} is not divisible by the split_size {sections}!"
        )
    return tensor_split(a, sections, 2)


@register_decomposition(torch.ops.aten.t.default, disable_meta=True)
def t(a: TensorLikeType):
    # TODO: Add sparse support
    # if a.is_sparse:
    #     sparse_dim = a.sparse_dim()
    #     dense_dim = a.dense_dim()
    #     if not (sparse_dim <= 2 and dense_dim == 0):
    #         raise RuntimeError(
    #             f"t() expects a tensor with <= 2 sparse and 0 dense dimensions, but got {sparse_dim} sparse and"
    #             f"{dense_dim} dense dimensions"
    #         )
    if a.ndim > 2:
        raise RuntimeError(
            f"t() expects a tensor with <= 2 dimensions, but self is {a.ndim}D"
        )
    return torch.transpose(a, 0, 0 if a.ndim < 2 else 1)


# CompositeImplicitAutograd - don't register decomp
def T(a: TensorLikeType) -> TensorLikeType:
    # n != 2 && n != 0 is deprecated in regular PyTorch.
    check(
        a.ndim in (0, 2),
        lambda: (
            "The use of `x.T` on tensors of dimension other than 0 or 2 "
            "to reverse their shape is not supported."
        ),
    )
    return a.t()


@register_decomposition(torch.ops.aten.transpose, disable_meta=True)
def transpose(a: TensorLikeType, dim0: int, dim1: int) -> TensorLikeType:
    _dim0, _dim1 = utils.canonicalize_dims(a.ndim, (dim0, dim1))  # type: ignore[misc]

    if a.ndim <= 1 or dim0 == dim1:
        return prims.view_of(a)

    _permutation = list(range(0, a.ndim))
    _permutation[_dim0] = _dim1
    _permutation[_dim1] = _dim0
    return torch.permute(a, _permutation)


# Aliases for transpose
swap_axes = transpose


@register_decomposition(torch.ops.aten.unfold)
def unfold(
    self: TensorLikeType, dimension: int, size: int, step: int
) -> TensorLikeType:
    shape, strides = _get_unfold_shape_stride(
        self.shape, self.stride(), dimension, size, step
    )
    return self.as_strided(shape, strides)


@register_decomposition(torch.ops.aten.unfold_copy)
@out_wrapper()
def unfold_copy(self: TensorLikeType, dimension: int, size: int, step: int):
    return self.unfold(dimension, size, step).clone()


@register_decomposition(torch.ops.aten.cumsum)
def cumsum(
    a: TensorLikeType,
    dim: int,
    *,
    keepdim: bool = False,
    dtype: Optional[torch.dtype] = None,
    out: Optional[Tensor] = None,
) -> TensorLikeType:
    # We implement all the kwargs of a reduction. ATen just handles dtype
    # nb. This decomposition may not be as efficient as a backend-specific implementation
    ndim = a.ndim
    dim = utils.canonicalize_dim(ndim, dim)
    if ndim == 0:
        return sum(a.unsqueeze(0), dim=0, keepdim=keepdim, dtype=dtype, out=out)
    a = a.unsqueeze(dim + 1)
    rg = torch.arange(a.shape[dim], device=a.device)
    mask = rg.unsqueeze(1) <= rg
    for _ in range(ndim - dim - 1):
        mask = mask.unsqueeze(-1)
    masked_a = utils.mask_tensor(mask, a)
    return sum(masked_a, dim=dim, keepdim=keepdim, dtype=dtype, out=out)


@register_decomposition(torch.ops.aten.unsqueeze, disable_meta=True)
def unsqueeze(a: TensorLikeType, dim: int) -> TensorLikeType:
    # Note that unsqueeze canonicalizes with rank + 1 because it allows
    # a new innermost dimension to be specified
    ndim = a.ndim + 1
    dim = utils.canonicalize_dim(ndim, dim)
    return prims.expand_dims(a, (dim,), ndim=ndim)


# NOTE: shape is a vararg because Tensor.reshape can be called with as
# Tensor.view(a, b, c) or Tensor.view((a, b, c)) Function call torch.view
# doesn't support unpacked shapes
# TODO: Turn this into a decomposition (currently fails on reshape meta tests)
@register_decomposition(torch.ops.aten.view, disable_meta=True)
def view(a: TensorLikeType, *shape: ShapeType) -> TensorLikeType:
    return _reshape_view_helper(a, *shape, allow_copy=False)


# CompositeImplicitAutograd - don't register decomp
def view_as(self: TensorLikeType, other: TensorLikeType) -> TensorLikeType:
    return self.view(other.size())


# CompositeImplicitAutograd - don't register decomp
def ravel(a: TensorLikeType) -> TensorLikeType:
    return reshape(a, (-1,))


@register_decomposition(torch.ops.aten.empty)
@out_wrapper()
def empty(
    *shape,
    dtype: Optional[torch.dtype] = None,
    layout: torch.layout = torch.strided,
    device: Optional[torch.device] = None,
    requires_grad: bool = False,
    pin_memory: bool = False,
    memory_format: torch.memory_format = torch.contiguous_format,
) -> TensorLikeType:
    check(
        memory_format != torch.preserve_format,
        lambda: "torch.empty: the Preserve memory format is not supported",
    )

    shape = utils.extract_shape_from_varargs(shape)

    if memory_format == torch.contiguous_format:
        strides = utils.make_contiguous_strides_for(shape)
    elif memory_format == torch.channels_last_3d:
        strides = utils.make_channels_last_3d_strides_for(shape)
    else:  # memory_format == torch.channels_last
        check(
            memory_format == torch.channels_last,
            lambda: f"torch.empty: received an unknown memory format {memory_format}!",
        )
        strides = utils.make_channels_last_2d_strides_for(shape)

    return torch.empty_strided(
        shape,
        strides,
        dtype=dtype,
        layout=layout,
        device=device,
        pin_memory=pin_memory,
        requires_grad=requires_grad,
    )


@register_decomposition(torch.ops.aten.new_empty)
def new_empty(
    a: TensorLikeType,
    size: ShapeType,
    *,
    dtype: Optional[torch.dtype] = None,
    layout: Optional[torch.layout] = None,
    device: Optional[torch.device] = None,
    pin_memory: bool = False,
) -> TensorLikeType:

    dtype = a.dtype if dtype is None else dtype
    layout = a.layout if layout is None else layout
    device = a.device if device is None else device

    return torch.empty(
        size,
        dtype=dtype,
        device=device,
        pin_memory=pin_memory,
        layout=layout,
    )


@register_decomposition(torch.ops.aten.new_empty_strided)
def new_empty_strided(
    a: TensorLikeType,
    size: ShapeType,
    stride: StrideType,
    *,
    dtype: Optional[torch.dtype] = None,
    layout: Optional[torch.layout] = None,
    device: Optional[torch.device] = None,
    pin_memory: bool = False,
) -> TensorLikeType:
    """
    Reference implementation of torch.Tensor.new_empty_strided
    """

    dtype = a.dtype if dtype is None else dtype
    layout = a.layout if layout is None else layout
    device = a.device if device is None else device

    return torch.empty_strided(
        size,
        stride,
        dtype=dtype,
        device=device,
        pin_memory=pin_memory,
        layout=layout,
    )


@register_decomposition(torch.ops.aten.zeros)
@out_wrapper()
def zeros(
    *size,
    dtype: Optional[torch.dtype] = None,
    layout: torch.layout = torch.strided,
    device: Optional[torch.device] = None,
    pin_memory: bool = False,
    requires_grad: bool = False,
) -> TensorLikeType:
    size = utils.extract_shape_from_varargs(size)

    if dtype is None:
        dtype = torch.get_default_dtype()

    return torch.full(
        size,
        False if dtype == torch.bool else 0,
        dtype=dtype,
        layout=layout,
        device=device,
        pin_memory=pin_memory,
        requires_grad=requires_grad,
    )


@register_decomposition(torch.ops.aten.new_zeros)
def new_zeros(
    a: TensorLikeType,
    size: ShapeType,
    *,
    dtype: Optional[torch.dtype] = None,
    layout: Optional[torch.layout] = None,
    device: Optional[torch.device] = None,
    pin_memory: bool = False,
    requires_grad: bool = False,
) -> TensorLikeType:
    dtype = a.dtype if dtype is None else dtype
    layout = a.layout if layout is None else layout
    device = a.device if device is None else device

    return torch.full(
        size,
        False if dtype == torch.bool else 0,
        dtype=dtype,
        layout=layout,
        device=device,
        pin_memory=pin_memory,
        requires_grad=requires_grad,
    )


@register_decomposition(torch.ops.aten.ones)
@out_wrapper()
def ones(
    *size,
    dtype: Optional[torch.dtype] = None,
    layout: torch.layout = torch.strided,
    device: Optional[torch.device] = None,
    pin_memory: bool = False,
    requires_grad: bool = False,
) -> TensorLikeType:
    size = utils.extract_shape_from_varargs(size)

    if dtype is None:
        dtype = torch.get_default_dtype()

    return torch.full(
        size,
        True if dtype == torch.bool else 1,
        dtype=dtype,
        layout=layout,
        device=device,
        pin_memory=pin_memory,
        requires_grad=requires_grad,
    )


@register_decomposition(torch.ops.aten.new_ones)
def new_ones(
    a: TensorLikeType,
    size: ShapeType,
    *,
    dtype: Optional[torch.dtype] = None,
    layout: Optional[torch.layout] = None,
    device: Optional[torch.device] = None,
    pin_memory: bool = False,
    requires_grad: bool = False,
) -> TensorLikeType:
    dtype = a.dtype if dtype is None else dtype
    layout = a.layout if layout is None else layout
    device = a.device if device is None else device

    return torch.full(
        size,
        True if dtype == torch.bool else 1,
        dtype=dtype,
        layout=layout,
        device=device,
        pin_memory=pin_memory,
        requires_grad=requires_grad,
    )


@register_decomposition(torch.ops.aten.new_full)
def new_full(
    a: TensorLikeType,
    size: ShapeType,
    fill_value: Union[int, float, bool],
    *,
    dtype: Optional[torch.dtype] = None,
    layout: Optional[torch.layout] = None,
    device: Optional[torch.device] = None,
    pin_memory: bool = False,
) -> TensorLikeType:
    dtype = a.dtype if dtype is None else dtype
    layout = a.layout if layout is None else layout
    device = a.device if device is None else device

    return torch.full(
        size,
        fill_value,
        dtype=dtype,
        layout=layout,
        device=device,
        pin_memory=pin_memory,
    )


@register_decomposition(torch.ops.aten.empty_like)
def empty_like(
    a: TensorLikeType,
    *,
    dtype: Optional[torch.dtype] = None,
    device: Optional[torch.device] = None,
    layout: Optional[torch.layout] = None,
    pin_memory: bool = False,
    requires_grad: bool = False,
    memory_format: torch.memory_format = torch.preserve_format,
) -> TensorLikeType:

    dtype = a.dtype if dtype is None else dtype
    layout = a.layout if layout is None else layout
    device = a.device if device is None else device

    strides: Tuple[int, ...]

    if memory_format != torch.preserve_format:
        return torch.empty(
            a.shape,
            dtype=dtype,
            layout=layout,
            device=device,
            requires_grad=requires_grad,
            pin_memory=pin_memory,
            memory_format=memory_format,
        )

    # memory_format == torch.preserve_format
    strides = utils.compute_elementwise_output_strides(a)
    return torch.empty_strided(
        a.shape,
        strides,
        dtype=dtype,
        layout=layout,
        device=device,
        pin_memory=pin_memory,
        requires_grad=requires_grad,
    )


@register_decomposition(
    [
        torch.ops.aten.arange.default,
        torch.ops.aten.arange.start,
        torch.ops.aten.arange.start_step,
    ]
)
@out_wrapper()
def arange(
    start: NumberType = 0,
    end: Optional[NumberType] = None,
    step: NumberType = 1,
    *,
    dtype: Optional[torch.dtype] = None,
    layout: torch.layout = torch.strided,
    device: Optional[torch.device] = None,
    pin_memory: bool = False,
    requires_grad: bool = False,
) -> TensorLikeType:
    utils.check_layout(layout)
    utils.check_pin_memory(pin_memory)
    # Case: torch.arange(5)
    if end is None:
        end = start
        start = 0
    return prims.arange(
        start,
        end,
        step,
        dtype=dtype,
        # layout=layout,
        device=device,
        # pin_memory=pin_memory,
        requires_grad=requires_grad,
    )


@register_decomposition(torch.ops.aten.lerp)
@out_wrapper()
@elementwise_type_promotion_wrapper(
    type_promoting_args=("start", "end", "weight"),
    type_promotion_kind=ELEMENTWISE_TYPE_PROMOTION_KIND.DEFAULT,
)
def lerp(start: Tensor, end: Tensor, weight: Union[Tensor, NumberType]):
    check(
        start.dtype == end.dtype,
        lambda: f"expected dtype {start.dtype} for `end` but got dtype {end.dtype}",
    )
    if isinstance(weight, Number):
        weight = start.new_full((), weight)  # type: ignore[arg-type]
    else:
        check(
            start.dtype == weight.dtype,
            lambda: f"expected dtype {start.dtype} for `weight` but got dtype {weight.dtype}",  # type: ignore[union-attr]
        )
    assert isinstance(weight, Tensor)  # mypy
    # We implement it this way for numerical stability. We assume (in the stability optimisation)
    # that 0 <= weight <= 1. We take the abs to deal with comples numbers
    # We want to do operations near zero, which is where floating points are most precise
    # If weight.abs() >= 0.5:
    #    return (1 - weight) * (start - end) + end
    mask = weight.abs() >= 0.5
    coeff = torch.where(mask, weight - 1, weight)
    base = torch.where(mask, end, start)
    return coeff * (end - start) + base


@register_decomposition(torch.ops.aten.linspace)
@out_wrapper()
def linspace(
    start: NumberType,
    end: NumberType,
    steps: NumberType,
    *,
    dtype: Optional[torch.dtype] = None,
    device: Optional[torch.device] = None,
    layout: torch.layout = torch.strided,
    pin_memory: bool = False,
    requires_grad: bool = False,
) -> TensorLikeType:
<<<<<<< HEAD
    result_dtype = utils.type_to_dtype(utils.get_higher_type(type(start), type(end)))
=======
    if dtype is None:
        dtype = torch.get_default_dtype()

    # NB: NumPy actually doesn't do this cast, but for this ref, I'd rather have this
    #     cast than not, because it allows us to always go into the precise path
    #     if dtype is integral and not worry about whether start/end are float
    if prims.utils.is_integer_dtype(dtype):
        if isinstance(start, FloatLike):
            start = sym_int(start)
        if isinstance(end, FloatLike):
            end = sym_int(end)

>>>>>>> efdd43d5
    if py_any(isinstance(arg, complex) for arg in (start, end, steps)):
        if dtype is None:
            dtype = utils.corresponding_complex_dtype(torch.get_default_dtype())
        else:
            check(
                utils.is_complex_dtype(dtype),
                lambda: f"linspace(): inferred dtype {result_dtype} can't be safely cast to passed dtype {dtype}",
            )
    else:
        dtype = dtype or torch.get_default_dtype()
    assert isinstance(dtype, torch.dtype)

    check(
        isinstance(steps, IntLike),
        lambda: "steps must be int, not float",
        exc_type=TypeError,
    )
    assert isinstance(steps, IntLike)  # for mypy
    check(steps >= 0, lambda: "number of steps must be non-negative")

    factory_kwargs = {
        "layout": layout,
        "device": device,
        "pin_memory": pin_memory,
        "requires_grad": requires_grad,
    }
    if steps == 0:
        return torch.full((0,), 0, dtype=dtype, **factory_kwargs)  # type: ignore[arg-type]
    elif steps == 1:
        return torch.full((1,), start, dtype=dtype, **factory_kwargs)  # type: ignore[arg-type]
    elif start == end:
        return torch.full((steps,), start, dtype=dtype, **factory_kwargs)  # type: ignore[arg-type]
    else:
<<<<<<< HEAD
        step_size = 1 / (steps - 1)
        eps = step_size / 2
        # torch.arange is a reduction, so we need precision here
        rg = torch.arange(
            0, 1 + eps, step_size, dtype=torch.float64, **factory_kwargs  # type: ignore[arg-type]
        )
        float_dtype = (
            torch.complex128 if utils.is_complex_dtype(dtype) else torch.float64
        )
        rg = _maybe_convert_to_dtype(rg, float_dtype)  # type: ignore[assignment]
        cast = partial(torch.full, (1,), dtype=float_dtype, **factory_kwargs)
        out = torch.lerp(cast(start), cast(end), rg)
        return _maybe_convert_to_dtype(out, dtype)  # type: ignore[return-value]
=======
        if prims.utils.is_integer_dtype(dtype):
            # We need to cast to int, so to avoid off-by-one issues
            # do the entire computation with ints when we can
            assert isinstance(start, IntLike) and isinstance(end, IntLike)
            step_size_x_denom = end - start
            eps = 1 if end > start else -1
            denom = steps - 1
            ret = prims.to_dtype(
                torch.arange(
                    start * denom,
                    end * denom + eps,
                    step_size_x_denom,
                    dtype=torch.int64,
                    **factory_kwargs,  # type: ignore[arg-type]
                )
                / denom,
                dtype,
            )
        else:
            step_size = (end - start) / (steps - 1)
            eps = step_size / 2
            ret = prims.to_dtype(
                torch.arange(  # type: ignore[call-overload]
                    start, end + eps, step_size, dtype=torch.float64, **factory_kwargs
                ),
                dtype,
            )

    return ret
>>>>>>> efdd43d5


@register_decomposition(torch.ops.aten.logspace)
@out_wrapper()
def logspace(
    start: NumberType,
    end: NumberType,
    steps: NumberType,
    base: NumberType = 10,
    *,
    dtype: Optional[torch.dtype] = None,
    device: Optional[torch.device] = None,
    layout: torch.layout = torch.strided,
    pin_memory: bool = False,
    requires_grad: bool = False,
) -> TensorLikeType:
    if dtype is None:
        dtype = torch.get_default_dtype()

    # NB: NumPy doesn't have this cast
    if prims.utils.is_integer_dtype(dtype):
        if isinstance(start, FloatLike):
            start = sym_int(start)
        if isinstance(end, FloatLike):
            end = sym_int(end)

    assert not isinstance(base, complex)  # for mypy
    if base < 0:
        raise NotImplementedError
    ret = torch.linspace(
        start,
        end,
        steps,
        dtype=torch.float64,
        layout=layout,
        device=device,
        pin_memory=pin_memory,
        requires_grad=requires_grad,
    )
    return prims.to_dtype(torch.pow(base, ret), dtype)


@overload
def meshgrid(tensors: Sequence[TensorLikeType], indexing: str):
    pass


@overload
def meshgrid(*tensors: TensorLikeType, indexing: str):
    pass


@register_decomposition(torch.ops.aten.meshgrid)
def meshgrid(
    *tensors: Union[TensorLikeType, List[TensorLikeType], Tuple[TensorLikeType]],
    indexing: str,
) -> List[TensorLikeType]:
    # This ref simultaneously handles two overloads (see stubs above)
    # The `indexing` argument is currently optional for torch.meshgrid, but we
    # plan to make the argument required: https://github.com/pytorch/pytorch/issues/50276
    if isinstance(tensors[0], list) or isinstance(tensors[0], tuple):
        assert len(tensors) == 1
        tensors = tuple(tensors[0])

    check(
        py_all(isinstance(a, TensorLike) for a in tensors),
        lambda: "meshgrid expects its inputs to be tensors",
    )

    check(len(tensors) > 0, lambda: "meshgrid expects a non-empty TensorList")

    for i in range(len(tensors) - 1):
        check(
            tensors[i].dtype == tensors[i + 1].dtype,  # type: ignore[union-attr]
            lambda: "meshgrid expects all tensors to have the same dtype",
        )
        check(
            tensors[i].device == tensors[i + 1].device,  # type: ignore[union-attr]
            lambda: "meshgrid expects all tensors to have the same device",
        )

    swap_first_and_second_tensors = False
    if indexing == "xy":
        swap_first_and_second_tensors = len(tensors) >= 2
        if swap_first_and_second_tensors:
            tensors = (tensors[1], tensors[0], *tensors[2:])
    else:
        check(
            indexing == "ij",
            lambda: (
                'torch.meshgrid: indexing must be one of "xy" or "ij", '
                f"but received: {indexing}"
            ),
        )

    result_shape: List[int] = []
    for t in tensors:
        assert isinstance(t, TensorLike)  # mypy
        check(
            t.ndim == 0 or t.ndim == 1,
            lambda: f"torch.meshgrid: Expected 0D or 1D tensor in the tensor list but got: {t}",
        )
        result_shape.append(t.numel())

    grids: List[TensorLikeType] = []
    for i, t in enumerate(tensors):
        assert isinstance(t, TensorLike)  # mypy
        if t.ndim == 0:
            t = t.view((1,))
        grids.append(prims.broadcast_in_dim(t, result_shape, (i,)))

    if swap_first_and_second_tensors:
        # Swap outputs if we originally swapped at the beginning
        grids[0], grids[1] = grids[1], grids[0]

    return grids


# CompositeImplicitAutograd - don't register decomp
def movedim(
    input: TensorLikeType,
    source: Union[int, DimsSequenceType],
    destination: Union[int, DimsSequenceType],
) -> TensorLikeType:
    """
    Reference implementation of torch.movedim
    """
    if type(source) is int:
        source = (source,)
    if type(destination) is int:
        destination = (destination,)

    utils.check(
        len(source) == len(destination),  # type: ignore[arg-type]
        lambda: (
            "movedim: Invalid source or destination dims: source "
            f"({source} dims) should contain the same number of dims as "
            f"destination ({destination} dims)"
        ),
    )

    rank = input.ndim
    ss = tuple(utils.canonicalize_dims(rank=rank, indices=source))  # type: ignore[arg-type]
    ds = tuple(utils.canonicalize_dims(rank=rank, indices=destination))  # type: ignore[arg-type]

    sss = set(ss)
    dss = set(ds)

    utils.check(
        len(ss) == len(sss),
        lambda: f"movedim: repeated dim in `source` {source}",
    )
    utils.check(
        len(ds) == len(dss),
        lambda: f"movedim: repeated dim in `destination` {destination}",
    )

    m = dict(zip(ds, ss))
    dims = []
    si = 0  # source index
    for di in range(rank):
        # check if the destination index is in the mapping
        s = m.get(di)
        if s is not None:
            # insert source index if found
            dims.append(s)
        else:
            # insert source index sequentially, skipping indices from the mapping
            while si in sss:
                si += 1
            dims.append(si)
            si += 1

    result = torch.permute(input, tuple(dims))

    return result


# NOTE: for convenience, shape can be a tuple of ints or a tuple containing a tuple of ints
@register_decomposition(torch.ops.aten.empty_strided)
def empty_strided(
    shape: Union[ShapeType, Tuple[ShapeType]],
    strides: StrideType,
    *,
    dtype: Optional[torch.dtype] = None,
    device: Optional[torch.device] = None,
    layout: torch.layout = torch.strided,
    requires_grad: bool = False,
    pin_memory: bool = False,
) -> TensorLikeType:
    # Layout == strided, pin_memory is False
    utils.check_layout(layout)
    utils.check_pin_memory(pin_memory)

    shape = utils.extract_shape_from_varargs(shape)
    dtype = torch.get_default_dtype() if dtype is None else dtype
    device = torch.device("cpu") if device is None else device

    return prims.empty_strided(
        shape,
        strides,
        dtype=dtype,
        device=device,
        requires_grad=requires_grad,
    )


@register_decomposition(torch.ops.aten.eye)
@out_wrapper()
def eye(
    n: int,
    m: Optional[int] = None,
    *,
    dtype: Optional[torch.dtype] = None,
    layout: torch.layout = torch.strided,
    device: Optional[torch.device] = None,
    pin_memory: bool = False,
    requires_grad: bool = False,  # TODO: unused
) -> TensorLikeType:
    """
    Reference implementation of torch.eye
    """
    if m is None:
        m = n

    check(n >= 0, lambda: f"n must be greater or equal to 0, got {n}")
    check(m >= 0, lambda: f"m must be greater or equal to 0, got {m}")

    range_n = torch.arange(n, dtype=torch.int64, device=device, requires_grad=False)
    range_m = torch.arange(m, dtype=torch.int64, device=device, requires_grad=False)

    cond = range_n.unsqueeze(-1) == range_m
    if dtype is torch.bool:
        return cond
    else:
        one = torch.ones(
            (1,),
            dtype=dtype,
            layout=layout,
            device=device,
            pin_memory=pin_memory,
            requires_grad=False,
        )
        return torch.where(cond, one, 0)
    # TODO: Use requires_grad.  All refs taking the requires_grad kwarg must
    # return a leaf tensor.
    # result.requires_grad_(requires_grad)


@out_wrapper()
def full(
    shape: ShapeType,
    fill_value: NumberType,
    *,
    dtype: Optional[torch.dtype] = None,
    layout: torch.layout = torch.strided,
    device: Optional[torch.device] = None,
    pin_memory: bool = False,
    requires_grad: bool = False,
) -> TensorLikeType:
    e = empty(
        shape,
        dtype=dtype,
        layout=layout,
        device=device,
        pin_memory=pin_memory,
        requires_grad=requires_grad,
    )
    return fill(e, fill_value)


def full_like(
    a: TensorLikeType,
    fill_value: NumberType,
    *,
    dtype: Optional[torch.dtype] = None,
    layout: Optional[torch.layout] = None,
    device: Optional[torch.device] = None,
    pin_memory: bool = False,
    requires_grad: bool = False,
    memory_format: torch.memory_format = torch.preserve_format,
) -> TensorLikeType:
    e = torch.empty_like(
        a,
        dtype=dtype,
        layout=layout,
        device=device,
        pin_memory=pin_memory,
        requires_grad=requires_grad,
        memory_format=memory_format,
    )
    return fill(e, fill_value)


zeros_like = partial(full_like, fill_value=False)


ones_like = partial(full_like, fill_value=True)

# TODO: add pin_memory support
@register_decomposition(torch.ops.aten.randn)
@out_wrapper()
def randn(
    *shape,
    dtype: Optional[torch.dtype] = None,
    device: Optional[torch.device] = None,
    layout: Optional[torch.layout] = None,
    requires_grad: bool = False,
    pin_memory: Optional[bool] = None,
) -> TensorLikeType:

    check(pin_memory is None, lambda: "pin_memory parameter is not supported!")

    shape_ = utils.extract_shape_from_varargs(shape)

    dtype = utils.dtype_or_default(dtype)
    device = utils.device_or_default(device)
    layout = utils.layout_or_default(layout)

    return prims.normal(
        shape_,
        mean=0.0,
        std=1.0,
        dtype=dtype,
        device=device,
        requires_grad=requires_grad,
    )


def scalar_tensor(
    a: NumberType,
    *,
    dtype: Optional[torch.dtype] = None,
    layout: torch.layout = torch.strided,
    device: Optional[torch.device] = None,
    pin_memory: bool = False,
) -> TensorLikeType:
    utils.check_layout(layout)
    utils.check_pin_memory(pin_memory)
    dtype = dtype if dtype is not None else utils.type_to_dtype(type(a))
    device = device if device is not None else torch.device("cpu")
    return prims.scalar_tensor(a, dtype=dtype, device=device)


#
# Randomness References
#


@register_decomposition(torch.ops.aten.uniform)
def uniform(
    shape: ShapeType,
    low: Union[bool, int, float] = 0.0,
    high: Union[bool, int, float] = 1.0,
    *,
    dtype: torch.dtype,
    device: DeviceLikeType,
) -> TensorLikeType:
    utils.validate_shape(shape)

    assert isinstance(low, Number)
    assert isinstance(high, Number)
    low = sym_float(low)
    high = sym_float(high)

    assert isinstance(dtype, torch.dtype)
    device = utils.canonicalize_device(device)

    return prims.uniform(shape, low=low, high=high, dtype=dtype, device=device)


@register_decomposition(
    [torch.ops.aten.masked_fill.Scalar, torch.ops.aten.masked_fill.Tensor]
)
def masked_fill(a: TensorLikeType, mask: TensorLikeType, value: TensorOrNumberLikeType):
    python_type = utils.dtype_to_type(a.dtype)
    if isinstance(value, Number):
        value_type = type(value)
    else:
        # NOTE: Could not use value = item(value) as it resulted in
        # RuntimeError: Cannot cast FakeTensor(cpu) to number
        value_ndim = value.ndim
        check(
            value_ndim == 0,
            lambda: f"only supports a 0-dimensional value tensor, but got tensor with {value_ndim} dimension",
        )
        # `masked_fill` allows cpu scalar to be moved to cuda but not otherwise.
        check(
            a.device.type == "cuda" or value.device == a.device,
            lambda: "Expected `value` to be on same device as `a`",
        )
        value_type = utils.dtype_to_type(value.dtype)
        if utils.is_cpu_scalar_tensor(value):
            value = value.item()

    if value_type is complex:
        # only downcasting from complex to lower type is not allowed.
        # We allow casting `value` to lower type for other case
        # Eg. float -> int.
        # Ref: https://github.com/pytorch/pytorch/issues/79195
        check(
            utils.is_weakly_lesser_type(value_type, python_type),
            lambda: f"could not convert to type {python_type} without overflow",
        )

    # Since `where` allows type-promotion,
    # cast value to correct type before passing to `where`
    if isinstance(value, Number):
        return torch.where(mask, python_type(value), a)

    assert isinstance(value, TensorLike)
    return torch.where(mask, prims.to_dtype(value, a.dtype), a)


# CompositeImplicitAutograd - don't register decomp
def allclose(
    a: TensorLikeType,
    b: TensorLikeType,
    rtol: float = 1e-05,
    atol: float = 1e-08,
    equal_nan: bool = False,
) -> bool:
    """
    Reference implementation of torch.allclose
    """
    _check_close_args(name="torch.allclose", a=a, b=b, rtol=rtol, atol=atol)

    return bool(
        torch.all(torch.isclose(a, b, rtol=rtol, atol=atol, equal_nan=equal_nan)).item()
    )


# TODO: add OpInfo for torch.equal and refs.equal
def equal(a: TensorLikeType, b: TensorLikeType) -> bool:
    utils.check_same_device(a, b, allow_cpu_scalar_tensors=False)
    utils.check_same_dtype(a, b)

    # Shape check
    if a.ndim != b.ndim:
        return False

    for x, y in zip(a.shape, b.shape):
        if x != y:
            return False

    # Short-circuits if there are no elements to validate
    if a.numel() == 0:
        return True

    return item(all(eq(a, b)))  # type: ignore[return-value]


@out_wrapper(exact_dtype=True)
def norm(
    input: TensorLikeType,
    p: Optional[Union[float, str]] = "fro",
    dim: Optional[DimsType] = None,
    keepdim: bool = False,
    *,
    dtype: Optional[torch.dtype] = None,
) -> TensorLikeType:
    # In these cases we compute the "Frobenius norm"
    if (
        p == "fro" and (dim is None or isinstance(dim, Dim) or len(dim) <= 2)
    ) or p is None:
        p = 2
    if isinstance(dim, Dim):
        dim = [dim]
    if isinstance(p, str):
        # Here we either call the nuclear norm, or we call matrix_norm with some arguments
        # that will throw an error
        if dim is None:
            dim = tuple(range(input.ndim))
        return torch.linalg.matrix_norm(input, p, dim, keepdim, dtype=dtype)
    else:
        return torch.linalg.vector_norm(input, p, dim, keepdim, dtype=dtype)


@register_decomposition(torch.ops.aten.trace)
def trace(self: TensorLikeType) -> TensorLikeType:
    utils.check(
        self.ndim == 2, lambda: "expected a matrix, but got tensor with dim {self.ndim}"
    )
    return torch.sum(torch.diag(self, 0))


def _make_r_binary_op(base_op):
    def rop(
        a: Union[TensorLikeType, NumberType],
        b: Union[TensorLikeType, NumberType],
    ) -> TensorLikeType:
        return base_op(b, a)

    return rop


rtruediv = _make_r_binary_op(true_divide)
rfloordiv = _make_r_binary_op(floor_divide)
rpow = _make_r_binary_op(pow)


@register_decomposition(torch.ops.aten.triu)
@out_wrapper()
def triu(a: TensorLikeType, diagonal: int = 0) -> TensorLikeType:
    utils.check(
        a.ndim >= 2, lambda: "triu: input tensor must have at least 2 dimensions"
    )
    h, w = a.shape[-2:]
    mask = (
        torch.arange(w, device=a.device).unsqueeze(-2)
        - torch.arange(h, device=a.device).unsqueeze(-1)
    ) >= diagonal

    return utils.mask_tensor(mask, a)


@register_decomposition(torch.ops.aten.tril)
@out_wrapper()
def tril(a: TensorLikeType, diagonal: int = 0) -> TensorLikeType:
    utils.check(
        a.ndim >= 2, lambda: "tril: input tensor must have at least 2 dimensions"
    )
    h, w = a.shape[-2:]
    mask = (
        torch.arange(w, device=a.device).unsqueeze(-2)
        - torch.arange(h, device=a.device).unsqueeze(-1)
    ) <= diagonal

    return utils.mask_tensor(mask, a)


# This is based on get_tril_size in aten/src/ATen/native/TensorFactories.h
# The components of the matrix that belong to the lower triangle with offset
# form a pentagon that can be broken down into a top trapezoid and a bottom
# rectangle. For the implementation of tril_indices, we need the sizes of
# both of these, as well as the length of the top side of the trapezoid.
def _get_tril_sizes(row: int, col: int, offset: int) -> Tuple[int, int, int]:
    if row == 0 or col == 0:
        return 0, 0, 0

    m_first_row = min(col, 1 + offset) if offset > 0 else int(row + offset > 0)
    m_last_row = max(0, min(col, row + offset))
    n_row_all = max(0, min(row, row + offset))
    n_row_trapezoid = m_last_row - m_first_row + 1

    # Number of elements in top trapezoid
    trapezoid_size = (m_first_row + m_last_row) * n_row_trapezoid // 2
    # Number of elements in bottom rectangle
    diff_row = n_row_all - n_row_trapezoid
    rectangle_size = max(0, diff_row * col)

    return trapezoid_size, rectangle_size, m_first_row


def _trilu_checks(
    name: str,
    row: int,
    col: int,
    dtype: torch.dtype,
    layout: torch.layout,
    pin_memory: bool,
):
    check(row >= 0, lambda: f"row must be non-negative, got {row}")
    check(col >= 0, lambda: f"col must be non-negative, got {col}")
    check(
        dtype in (torch.int32, torch.int64),
        lambda: f"\"{name}\" not implemented for '{dtype}'",
    )


# This is based on tril_indices_cuda in aten/src/ATen/native/cuda/TensorFactories.cu
@register_decomposition(torch.ops.aten.tril_indices)
def tril_indices(
    row: int,
    col: int,
    offset: int = 0,
    *,
    dtype: torch.dtype = torch.long,
    layout: torch.layout = torch.strided,
    device: DeviceLikeType = "cpu",
    pin_memory: bool = False,
) -> TensorLikeType:
    _trilu_checks("tril_indices", row, col, dtype, layout, pin_memory)

    trapezoid_size, rectangle_size, m_first_row = _get_tril_sizes(row, col, offset)
    row_offset = max(0, -offset)

    arange_kw = partial(
        torch.arange, layout=layout, device=device, pin_memory=pin_memory
    )

    # first we do the indices for top trapezoid
    xs1 = arange_kw(0, trapezoid_size, dtype=torch.float64)
    b = m_first_row - 0.5
    row_inds1 = torch.floor(-b + torch.sqrt(b * b + 2 * xs1))
    col_inds1 = torch.floor(xs1 - (2 * m_first_row - 1 + row_inds1) * row_inds1 * 0.5)
    row_inds1 = prims.to_dtype(row_inds1 + row_offset, dtype)
    col_inds1 = prims.to_dtype(col_inds1, dtype)

    # then bottom rectangle
    xs2 = arange_kw(0, rectangle_size, dtype=dtype)
    row_inds2 = xs2 // col + (col - m_first_row + 1 + row_offset)
    col_inds2 = xs2 % col

    return torch.stack(
        (torch.cat((row_inds1, row_inds2)), torch.cat((col_inds1, col_inds2)))
    )


# Similar to _get_tril_sizes above, but here there is a top trapezoid and
# a bottom rectangle instead. Note that you can't reduce this to
# _get_tril_sizes(col, row, -offset) because that would correspond to
# decomposing into a left trapezoid and right rectangle.
def _get_triu_sizes(row: int, col: int, offset: int) -> Tuple[int, int, int]:
    if row == 0 or col == 0:
        return 0, 0, 0

    m_first_row = max(0, col - offset) if offset > 0 else col

    # Number of elements in top rectangle
    rectangle_size = max(0, min(row, -offset) * col)

    # Number of elements in bottom trapezoid
    trapezoid_size_tril, rectangle_size_tril, _ = _get_tril_sizes(row, col, offset - 1)
    triu_size = row * col - (trapezoid_size_tril + rectangle_size_tril)
    trapezoid_size = triu_size - rectangle_size

    return trapezoid_size, rectangle_size, m_first_row


@register_decomposition(torch.ops.aten.triu_indices)
def triu_indices(
    row: int,
    col: int,
    offset: int = 0,
    *,
    dtype: torch.dtype = torch.long,
    layout: torch.layout = torch.strided,
    device: DeviceLikeType = "cpu",
    pin_memory: bool = False,
) -> TensorLikeType:
    _trilu_checks("triu_indices", row, col, dtype, layout, pin_memory)

    trapezoid_size, rectangle_size, m_first_row = _get_triu_sizes(row, col, offset)
    col_offset = max(0, offset)

    arange_kw = partial(
        torch.arange, layout=layout, device=device, pin_memory=pin_memory
    )

    # indices for top rectangle
    xs2 = arange_kw(0, rectangle_size, dtype=dtype)
    row_inds2 = xs2 // col
    col_inds2 = xs2 % col

    # bottom trapezoid
    xs1 = arange_kw(0, trapezoid_size, dtype=torch.float64)
    b = -0.5 - m_first_row
    row_inds1 = torch.floor(-b - torch.sqrt(b * b - 2 * xs1))
    col_inds1 = torch.floor(xs1 - ((2 * m_first_row - 1 - row_inds1) * row_inds1) * 0.5)
    row_inds1 = prims.to_dtype(row_inds1, dtype)
    col_inds1 = prims.to_dtype(col_inds1, dtype)

    if col:
        row_inds1 = row_inds1 + (rectangle_size // col)
    col_inds1 = col_inds1 + col_offset

    return torch.stack(
        (torch.cat((row_inds2, row_inds1)), torch.cat((col_inds2, col_inds1)))
    )


@register_decomposition(torch.ops.aten.bucketize)
@out_wrapper(exact_dtype=True)
def bucketize(
    a: TensorLikeType,
    boundaries: TensorLikeType,
    *,
    out_int32: bool = False,
    right: bool = False,
):
    utils.check(
        boundaries.dim() == 1,
        lambda: f"boundaries tensor must be 1 dimension but got dim({boundaries.dim()})",
    )

    out_dtype = torch.int32 if out_int32 else torch.int64
    n_boundaries = boundaries.shape[-1]
    if n_boundaries == 0:
        return torch.zeros_like(a)
    # We are trying to find the bucket (defined by pairs of consecutive elements of `boundaries`)
    # each element of `a` belongs to. We use binary search to achieve logarithimic complexity,
    # but each step of the search is done "in parallel" over all elements of `a`
    # can't use int32 as indexes, so we have to do all computations with int64 and convert at the end
    start = torch.zeros(a.shape, device=a.device, dtype=torch.int64)
    end = start + n_boundaries
    # Max depth of the binary search
    # Since we can't break out of the loop at different points for different elements of a,
    # we just do the max amount of iterations that binary search requires and add condition
    # tensor (cond_update below) to stop updating once the search terminates

    # For first iteration through loop we can skip some checks, we have separate implementation
    mid = start + (end - start) // 2
    mid_val = boundaries[mid]
    if right:
        cond_mid = mid_val > a
    else:
        cond_mid = mid_val >= a
    start = torch.where(cond_mid, start, mid + 1)

    if n_boundaries > 1:
        cond_update = torch.ones_like(a, dtype=torch.bool)
        niters = int(math.log2(n_boundaries))
        for _ in range(niters):
            end = torch.where(cond_mid & cond_update, mid, end)
            cond_update = start < end
            # start might end up pointing to 1 past the end, we guard against that
            mid = torch.where(cond_update, start + (end - start) // 2, 0)
            mid_val = boundaries[mid]
            # If right is true, the buckets are closed on the *left*
            # (i.e., we are doing the equivalent of std::upper_bound in C++)
            # Otherwise they are closed on the right (std::lower_bound)
            if right:
                cond_mid = mid_val > a
            else:
                cond_mid = mid_val >= a
            start = torch.where((~cond_mid) & cond_update, mid + 1, start)

    return start.to(dtype=out_dtype)


import torch._refs._conversions
import torch._refs.fft
import torch._refs.linalg
import torch._refs.nn.functional
import torch._refs.special<|MERGE_RESOLUTION|>--- conflicted
+++ resolved
@@ -2015,7 +2015,7 @@
     def _fn(*args, out=None, **kwargs):
         result = fn(*args, out=out, **kwargs)
         if out is None:
-            return result.clone()
+            return result.clone(memory_format=torch.contiguous_format)
         return result
 
     copy_name = f"{name}_copy"
@@ -3519,7 +3519,7 @@
         lambda: "expected src to have a size equal to the diagonal of the input."
         f"Got {src.shape} for a diagonal of shape {diag.shape}",
     )
-    prims.copy_to(diag, src)
+    copy_to(diag, src)
     return out
 
 
@@ -4096,22 +4096,7 @@
     pin_memory: bool = False,
     requires_grad: bool = False,
 ) -> TensorLikeType:
-<<<<<<< HEAD
     result_dtype = utils.type_to_dtype(utils.get_higher_type(type(start), type(end)))
-=======
-    if dtype is None:
-        dtype = torch.get_default_dtype()
-
-    # NB: NumPy actually doesn't do this cast, but for this ref, I'd rather have this
-    #     cast than not, because it allows us to always go into the precise path
-    #     if dtype is integral and not worry about whether start/end are float
-    if prims.utils.is_integer_dtype(dtype):
-        if isinstance(start, FloatLike):
-            start = sym_int(start)
-        if isinstance(end, FloatLike):
-            end = sym_int(end)
-
->>>>>>> efdd43d5
     if py_any(isinstance(arg, complex) for arg in (start, end, steps)):
         if dtype is None:
             dtype = utils.corresponding_complex_dtype(torch.get_default_dtype())
@@ -4145,7 +4130,6 @@
     elif start == end:
         return torch.full((steps,), start, dtype=dtype, **factory_kwargs)  # type: ignore[arg-type]
     else:
-<<<<<<< HEAD
         step_size = 1 / (steps - 1)
         eps = step_size / 2
         # torch.arange is a reduction, so we need precision here
@@ -4159,37 +4143,6 @@
         cast = partial(torch.full, (1,), dtype=float_dtype, **factory_kwargs)
         out = torch.lerp(cast(start), cast(end), rg)
         return _maybe_convert_to_dtype(out, dtype)  # type: ignore[return-value]
-=======
-        if prims.utils.is_integer_dtype(dtype):
-            # We need to cast to int, so to avoid off-by-one issues
-            # do the entire computation with ints when we can
-            assert isinstance(start, IntLike) and isinstance(end, IntLike)
-            step_size_x_denom = end - start
-            eps = 1 if end > start else -1
-            denom = steps - 1
-            ret = prims.to_dtype(
-                torch.arange(
-                    start * denom,
-                    end * denom + eps,
-                    step_size_x_denom,
-                    dtype=torch.int64,
-                    **factory_kwargs,  # type: ignore[arg-type]
-                )
-                / denom,
-                dtype,
-            )
-        else:
-            step_size = (end - start) / (steps - 1)
-            eps = step_size / 2
-            ret = prims.to_dtype(
-                torch.arange(  # type: ignore[call-overload]
-                    start, end + eps, step_size, dtype=torch.float64, **factory_kwargs
-                ),
-                dtype,
-            )
-
-    return ret
->>>>>>> efdd43d5
 
 
 @register_decomposition(torch.ops.aten.logspace)

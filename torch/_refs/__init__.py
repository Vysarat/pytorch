import builtins
import collections
import math
import operator
import warnings

from collections.abc import Iterable
from enum import Enum
from functools import partial, reduce, singledispatch, wraps
from typing import Callable, List, Optional, overload, Sequence, Tuple, Union

import torch

import torch._prims as prims
import torch._prims_common as utils
from torch import sym_float, sym_int
from torch._prims_common import (
    check,
    DeviceLikeType,
    Dim,
    DimsSequenceType,
    DimsType,
    dtype_to_type,
    ELEMENTWISE_TYPE_PROMOTION_KIND,
    FloatLike,
    IntLike,
    is_weakly_lesser_type,
    Number,
    NumberType,
    REDUCTION_OUTPUT_TYPE_KIND,
    ShapeType,
    StrideType,
    TensorLike,
    TensorLikeType,
    TensorOrNumberLikeType,
    TensorSequenceType,
)
from torch._prims_common.wrappers import (
    _maybe_convert_to_dtype,
    _maybe_resize_out,
    _safe_copy_out,
    elementwise_type_promotion_wrapper,
    elementwise_unary_scalar_wrapper,
    out_wrapper,
)

# Experimental module containing prototype Python references for existing
#   PyTorch operations.

__all__ = [
    #
    # Elementwise Unary References
    #
    "abs",
    "acos",
    "acosh",
    "asinh",
    "asin",
    "atan",
    "atanh",
    "bitwise_not",
    # "cbrt",  # No corresponding torch operation
    "ceil",
    "conj_physical",
    "cos",
    "cosh",
    "digamma",
    "erf",
    "erfinv",
    "erfc",
    "exp",
    "expm1",
    "exp2",
    "fill",
    "floor",
    "frac",
    "index_add",
    "index_copy",
    "index_copy_",
    "index_select",
    "index_fill",
    "index_fill_",
    "isfinite",
    "isinf",
    "isnan",
    "isreal",
    "i0",
    "lerp",
    "lgamma",
    "log",
    "log1p",
    "log2",
    "log10",
    "log_softmax",
    "nan_to_num",
    "neg",
    "positive",
    "reciprocal",
    "round",  # TODO: model kwargs
    "sigmoid",
    "sgn",
    "sign",
    "signbit",
    "sin",
    "sinc",
    "sinh",
    "softmax",
    "sqrt",
    "square",
    "tan",
    "tanh",
    "trace",
    "trunc",
    #
    # Elementwise Binary References
    #
    "add",
    "atan2",
    "bitwise_and",
    "bitwise_left_shift",
    "bitwise_or",
    "bitwise_right_shift",
    "bitwise_xor",
    "clamp_min",
    "clamp_max",
    "copysign",
    "div",
    "eq",
    "float_power",
    "floor_divide",
    "fmax",
    "fmin",
    "fmod",
    "gcd",
    "ge",
    "gt",
    "heaviside",
    "hypot",
    "igamma",
    "igammac",
    "imag",
    "isclose",
    "lcm",
    # 'ldexp',
    "le",
    "logical_and",
    "logical_not",
    "logical_or",
    "logical_xor",
    "lt",
    # 'max', # implement with reductions
    "maximum",
    # 'min', # implement with reductions
    "minimum",
    "mul",
    "ne",
    "nextafter",
    # 'polar',  # abs, cos, sin
    "pow",
    "real",
    "rpow",
    "remainder",
    "rsub",
    "rtruediv",
    "rfloordiv",
    "sub",
    "true_divide",
    "trunc_divide",
    "xlogy",
    #
    # Elementwise Ternary References
    #
    "addcdiv",
    "addcmul",
    "clamp",
    #
    # Conditional references
    #
    "masked_fill",
    "where",
    #
    # Data conversion and movement references
    #
    "clone",
    "copy_to",  # TODO: add OpInfo (or implement .to)
    "item",  # TODO: add OpInfo
    "to",
    #
    # Reduction ops
    #
    "all",
    "amax",
    "amin",
    "any",
    "mean",
    "std_mean",
    "var_mean",
    "sum",
    "sum_to_size",
    "prod",
    "var",
    #
    # Linear algebra ops
    #
    "addr",
    #
    # View & Shape Ops
    #
    "atleast_1d",
    "atleast_2d",
    "atleast_3d",
    "as_strided",
    "broadcast_shapes",
    "broadcast_tensors",
    "broadcast_to",
    "cat",
    "chunk",
    "column_stack",
    "conj",
    "constant_pad_nd",
    "contiguous",
    "diag_embed",
    "diag",
    "diagonal",
    "diagonal_copy",
    "diagonal_scatter",
    "dsplit",
    "dstack",
    "expand",
    "expand_as",
    "flatten",
    "flip",
    "fliplr",
    "flipud",
    "hsplit",
    "hstack",
    "meshgrid",
    "movedim",
    "narrow",
    "narrow_copy",
    "native_group_norm",
    "native_layer_norm",
    "permute",
    "ravel",
    "repeat",
    "reshape",
    "roll",
    "rot90",
    "rsqrt",
    "stack",
    "swap_axes",  # alias for transpose
    "squeeze",
    "t",
    "T",
    "tensor_split",
    "transpose",
    "unfold",
    "unfold_copy",
    "unsqueeze",
    "view",
    "vsplit",
    "vstack",
    "unflatten",
    "unbind",
    "triu",
    "tril",
    "triu_indices",
    "tril_indices",
    #
    # Tensor Creation
    #
    "arange",
    "empty",
    "empty_like",
    "empty_strided",
    "eye",
    "full",
    "full_like",
    "linspace",
    "logspace",
    "ones",
    "ones_like",
    "randn",
    "scalar_tensor",
    "zeros",
    "zeros_like",
    #
    # Test-related functions
    #
    "allclose",
    "equal",  # TODO: add OpInfo
    #
    # Statistical operations
    #
    "bucketize",
]

Tensor = torch.Tensor
DispatchKey = torch._C.DispatchKey  # type: ignore[attr-defined]
aten = torch._ops.ops.aten


def _broadcast_shapes(*_shapes):
    shapes = tuple(
        (x,) if isinstance(x, IntLike) else x
        for x in filter(lambda x: x is not None, _shapes)
    )

    # Short-circuits on no input
    if len(shapes) == 0:
        return None

    # Type checking
    # TODO: make common validations available as utils
    for shape in shapes:
        assert isinstance(shape, Sequence)

    # Computes common shape
    common_shape = [
        1,
    ] * reduce(max, (len(shape) for shape in shapes))
    for arg_idx, shape in enumerate(shapes):
        for idx in range(-1, -1 - len(shape), -1):
            if common_shape[idx] == 1:
                if shape[idx] < 0:
                    raise ValueError(
                        "Attempting to broadcast a dimension with negative length!"
                    )
                common_shape[idx] = shape[idx]
            elif shape[idx] != 1:
                if common_shape[idx] != shape[idx]:
                    raise RuntimeError(
                        f"Attempting to broadcast a dimension of length {shape[idx]} at {idx}! "
                        f"Mismatching argument at index {arg_idx} had {shape}; but expected shape "
                        f"should be broadcastable to {common_shape}"
                    )

    return common_shape


def _maybe_broadcast(*args, preserve_cpu_scalar_tensors=True):
    # Computes common shape
    common_shape = _broadcast_shapes(
        *map(lambda t: t.shape if isinstance(t, TensorLike) else None, args)
    )

    def __maybe_broadcast(x, shape):
        if x is None:
            return None
        elif isinstance(x, Number):
            return x
        elif isinstance(x, TensorLike):
            if preserve_cpu_scalar_tensors and utils.is_cpu_scalar_tensor(x):
                return x

            if not utils.same_shape(x.shape, common_shape):
                return x.expand(common_shape)

            return x
        else:
            raise RuntimeError(
                "Unexpected type when broadcasting: " + str(type(x)) + "!"
            )

    return tuple(__maybe_broadcast(x, common_shape) for x in args)


# Utilities should come BEFORE this import
from torch._decomp import register_decomposition

#
# Elementwise unary references
#

infer_aten_op = object()

# TODO: add type promotion support
def _make_elementwise_unary_reference(
    type_promotion_kind,
    *,
    aten_op=infer_aten_op,
    extra_meta=None,
) -> Callable:
    def inner(prim: Callable):
        nonlocal aten_op

        @wraps(prim)
        @out_wrapper()
        @elementwise_unary_scalar_wrapper
        @elementwise_type_promotion_wrapper(
            type_promoting_args=("a",),
            type_promotion_kind=type_promotion_kind,
        )
        def _ref(a: TensorLikeType) -> TensorLikeType:
            if extra_meta is not None:
                extra_meta(a)

            return prim(a)

        if aten_op is infer_aten_op:
            aten_op = utils.get_aten_op(prim, prim.__name__)
        if aten_op is not None:
            register_decomposition(aten_op)(_ref)

        return _ref

    return inner


def _make_alias(fn, name):
    """
    This function defines an alias of another function and sets its __name__argument
    Note that when naïvely doing `alias = fn`, we have that `alias.__name__ == "fn"`.
    """

    def _fn(*args, **kwargs):
        return fn(*args, **kwargs)

    _fn.__name__ = name
    return _fn


def _make_inplace(fn):
    """
    Given a function with out variant (i.e. using `out_wrapper()), it returns its in-place variant
    See https://github.com/pytorch/pytorch/wiki/Developer-FAQ#how-do-in-place-operations-work-in-pytorch
    """

    # nb. We use the name of the first argument used in the unary references
    @wraps(fn)
    def _fn(a, *args, **kwargs):
        return fn(a, *args, out=a, **kwargs)

    inplace_name = f"{fn.__name__}_"
    _fn.__name__ = inplace_name
    _fn = register_decomposition(getattr(aten, inplace_name))(_fn)

    # We access the __all__ attribute of the module where fn is defined
    # There may be a cleaner way of doing this...
    from inspect import getmodule

    _all = getmodule(fn).__all__  # type: ignore[union-attr]
    if inplace_name not in _all:
        _all.append(inplace_name)
    return _fn


@_make_elementwise_unary_reference(ELEMENTWISE_TYPE_PROMOTION_KIND.COMPLEX_TO_FLOAT)
def abs(a):
    return prims.abs(a)


@_make_elementwise_unary_reference(ELEMENTWISE_TYPE_PROMOTION_KIND.INT_TO_FLOAT)
def acos(a):
    return prims.acos(a)


@_make_elementwise_unary_reference(ELEMENTWISE_TYPE_PROMOTION_KIND.INT_TO_FLOAT)
def acosh(a):
    return prims.acosh(a)


@_make_elementwise_unary_reference(ELEMENTWISE_TYPE_PROMOTION_KIND.INT_TO_FLOAT)
def asin(a):
    return prims.asin(a)


@_make_elementwise_unary_reference(ELEMENTWISE_TYPE_PROMOTION_KIND.INT_TO_FLOAT)
def asinh(a):
    return prims.asinh(a)


@_make_elementwise_unary_reference(ELEMENTWISE_TYPE_PROMOTION_KIND.INT_TO_FLOAT)
def atan(a):
    return prims.atan(a)


@_make_elementwise_unary_reference(ELEMENTWISE_TYPE_PROMOTION_KIND.INT_TO_FLOAT)
def atanh(a):
    return prims.atanh(a)


@_make_elementwise_unary_reference(ELEMENTWISE_TYPE_PROMOTION_KIND.DEFAULT)
def bitwise_not(a):
    return prims.bitwise_not(a)


@_make_elementwise_unary_reference(ELEMENTWISE_TYPE_PROMOTION_KIND.DEFAULT)
def ceil(a):
    return prims.ceil(a)


@register_decomposition(aten.conj_physical)
@out_wrapper()
def conj_physical(input: TensorLikeType):
    if not utils.is_complex_dtype(input.dtype):
        return input
    return prims.conj_physical(input)


@_make_elementwise_unary_reference(ELEMENTWISE_TYPE_PROMOTION_KIND.INT_TO_FLOAT)
def cos(a):
    return prims.cos(a)


@_make_elementwise_unary_reference(ELEMENTWISE_TYPE_PROMOTION_KIND.INT_TO_FLOAT)
def cosh(a):
    return prims.cosh(a)


@_make_elementwise_unary_reference(ELEMENTWISE_TYPE_PROMOTION_KIND.INT_TO_FLOAT)
def digamma(a):
    return prims.digamma(a)


@_make_elementwise_unary_reference(ELEMENTWISE_TYPE_PROMOTION_KIND.INT_TO_FLOAT)
def erf(a):
    return prims.erf(a)


@_make_elementwise_unary_reference(ELEMENTWISE_TYPE_PROMOTION_KIND.INT_TO_FLOAT)
def erfinv(a):
    return prims.erf_inv(a)


@_make_elementwise_unary_reference(ELEMENTWISE_TYPE_PROMOTION_KIND.INT_TO_FLOAT)
def erfc(a):
    return prims.erfc(a)


@_make_elementwise_unary_reference(ELEMENTWISE_TYPE_PROMOTION_KIND.INT_TO_FLOAT)
def exp(a):
    return prims.exp(a)


@_make_elementwise_unary_reference(ELEMENTWISE_TYPE_PROMOTION_KIND.INT_TO_FLOAT)
def expm1(a):
    return prims.expm1(a)


@_make_elementwise_unary_reference(ELEMENTWISE_TYPE_PROMOTION_KIND.INT_TO_FLOAT)
def exp2(a):
    return prims.exp2(a)


# Fill has its own implementation because it has a value parameter
# CompositeImplicitAutograd - don't register decomp
@out_wrapper()
@elementwise_type_promotion_wrapper(
    type_promoting_args=("a,"),
    type_promotion_kind=ELEMENTWISE_TYPE_PROMOTION_KIND.NO_OPMATH,
)
def fill(a: TensorLikeType, value: NumberType) -> TensorLikeType:

    assert isinstance(a, TensorLike)
    assert isinstance(value, Number)

    python_type = utils.dtype_to_type(a.dtype)
    if not utils.is_weakly_lesser_type(type(value), python_type):
        msg = "value argument of type {0} cannot be safely cast to type {1}!".format(
            type(value), python_type
        )
        raise ValueError(msg)

    return prims.fill(a, value)


def fill_(a: TensorLikeType, value: NumberType) -> TensorLikeType:
    r = prims.fill(a, value)
    prims.copy_to(a, r)
    return a


@register_decomposition(aten.zero)
@out_wrapper()
def zero(input: TensorLikeType) -> TensorLikeType:
    return torch.zeros_like(input)


@_make_elementwise_unary_reference(ELEMENTWISE_TYPE_PROMOTION_KIND.DEFAULT)
def floor(a):
    return prims.floor(a)


@_make_elementwise_unary_reference(ELEMENTWISE_TYPE_PROMOTION_KIND.DEFAULT)
def frac(x: TensorLikeType) -> TensorLikeType:
    trunc_x = mul(floor(abs(x)), sign(x))
    return sub(x, trunc_x)


# imag does not use _make_elementwise_unary_reference because it does not support out
def imag(a: TensorLikeType) -> TensorLikeType:
    assert isinstance(a, TensorLike)
    utils.check(
        utils.is_complex_dtype(a.dtype), lambda: "imag only supports complex tensors."
    )
    return prims.imag(a)


@_make_elementwise_unary_reference(
    ELEMENTWISE_TYPE_PROMOTION_KIND.ALWAYS_BOOL,
    aten_op=None,  # CompositeImplicitAutograd
)
def isfinite(a: TensorLikeType) -> TensorLikeType:
    if utils.is_float_dtype(a.dtype) or utils.is_complex_dtype(a.dtype):
        return prims.isfinite(a)

    return ones_like(a, dtype=torch.bool)


@_make_elementwise_unary_reference(ELEMENTWISE_TYPE_PROMOTION_KIND.ALWAYS_BOOL)
def isinf(a: TensorLikeType) -> TensorLikeType:
    if utils.is_complex_dtype(a.dtype):
        return logical_or(isinf(real(a)), isinf(imag(a)))
    return logical_not(logical_or(isnan(a), isfinite(a)))


@_make_elementwise_unary_reference(ELEMENTWISE_TYPE_PROMOTION_KIND.ALWAYS_BOOL)
def isposinf(a: TensorLikeType) -> TensorLikeType:
    utils.check(
        not utils.is_complex_dtype(a.dtype),
        lambda: f"Complex dtype is not supported for isposinf, got dtype {a.dtype}",
    )
    if utils.is_float_dtype(a.dtype):
        return eq(a, float("inf"))
    return zeros_like(a, dtype=torch.bool)


@_make_elementwise_unary_reference(ELEMENTWISE_TYPE_PROMOTION_KIND.ALWAYS_BOOL)
def isneginf(a: TensorLikeType) -> TensorLikeType:
    utils.check(
        not utils.is_complex_dtype(a.dtype),
        lambda: f"Complex dtype is not supported for isneginf, got dtype {a.dtype}",
    )
    if utils.is_float_dtype(a.dtype):
        return eq(a, float("-inf"))
    return zeros_like(a, dtype=torch.bool)


@_make_elementwise_unary_reference(ELEMENTWISE_TYPE_PROMOTION_KIND.ALWAYS_BOOL)
def isnan(a: TensorLikeType) -> TensorLikeType:
    return prims.ne(a, a)


# alias
mvlgamma = _make_alias(torch.special.multigammaln, "mvlgamma")  # type: ignore[has-type]


@_make_elementwise_unary_reference(
    ELEMENTWISE_TYPE_PROMOTION_KIND.ALWAYS_BOOL,
    aten_op=None,  # CompositeImplicitAutograd
)
def isreal(a: TensorLikeType) -> TensorLikeType:
    if utils.is_complex_dtype(a.dtype):
        return torch.imag(a) == 0
    return torch.ones_like(a, dtype=torch.bool)


# TODO: if this is special maybe it should be defined there and imported here?
@_make_elementwise_unary_reference(
    ELEMENTWISE_TYPE_PROMOTION_KIND.INT_TO_FLOAT, aten_op=aten.special_i0
)
def i0(a):
    return prims.bessel_i0(a)


@_make_elementwise_unary_reference(ELEMENTWISE_TYPE_PROMOTION_KIND.INT_TO_FLOAT)
def lgamma(a):
    return prims.lgamma(a)


@_make_elementwise_unary_reference(ELEMENTWISE_TYPE_PROMOTION_KIND.INT_TO_FLOAT)
def log(a):
    return prims.log(a)


@_make_elementwise_unary_reference(ELEMENTWISE_TYPE_PROMOTION_KIND.INT_TO_FLOAT)
def log1p(a):
    return prims.log1p(a)


@_make_elementwise_unary_reference(ELEMENTWISE_TYPE_PROMOTION_KIND.INT_TO_FLOAT)
def log2(a):
    return prims.log2(a)


@_make_elementwise_unary_reference(ELEMENTWISE_TYPE_PROMOTION_KIND.INT_TO_FLOAT)
def log10(a):
    return prims.log10(a)


# CompositeImplicitAutograd - don't register decomp
@out_wrapper()
def log_softmax(
    a: TensorLikeType,
    dim: int,
    dtype: Optional[torch.dtype] = None,
) -> TensorLikeType:
    result_dtype = dtype or a.dtype
    computation_dtype = utils.get_computation_dtype(result_dtype)
    a_ = _maybe_convert_to_dtype(a, computation_dtype)
    return _maybe_convert_to_dtype(a_ - logsumexp(a_, dim, keepdim=True), result_dtype)  # type: ignore[return-value]


@register_decomposition(aten.logsumexp)
@out_wrapper()
@elementwise_type_promotion_wrapper(
    type_promoting_args=("self",),
    type_promotion_kind=ELEMENTWISE_TYPE_PROMOTION_KIND.INT_TO_FLOAT,
)
def logsumexp(
    self: TensorLikeType, dim: DimsType, keepdim: bool = False
) -> TensorLikeType:
    if not isinstance(dim, Iterable):
        dim = (dim,)
    if self.numel() == 0:
        return torch.sum(torch.exp(self), dim, keepdim).log()
    maxes = torch.amax(self, dim, keepdim=True)
    maxes = torch.masked_fill(maxes, maxes.abs() == float("inf"), 0)
    maxes_squeezed = maxes if keepdim else _squeeze_multiple(maxes, dim)  # type: ignore[arg-type]
    result = torch.sum(torch.exp(self - maxes), dim, keepdim)
    return result.log().add(maxes_squeezed)


@register_decomposition(aten.nan_to_num)
@out_wrapper()
def nan_to_num(
    a: TensorLikeType,
    nan: Optional[NumberType] = 0.0,
    posinf: Optional[NumberType] = None,
    neginf: Optional[NumberType] = None,
) -> TensorLikeType:
    assert isinstance(a, TensorLike)

    if utils.is_boolean_dtype(a.dtype) or utils.is_integer_dtype(a.dtype):
        return clone(a)

    if nan is None:
        nan = 0.0

    if posinf is None:
        posinf = torch.finfo(a.dtype).max

    if neginf is None:
        neginf = torch.finfo(a.dtype).min

    result = where(isnan(a), nan, a)

    is_neg = signbit(a)
    is_neginf = bitwise_and(isinf(a), is_neg)
    result = where(is_neginf, neginf, result)

    is_posinf = bitwise_and(isinf(a), bitwise_not(is_neg))
    result = where(is_posinf, posinf, result)
    return result


def _neg_meta(a: TensorLikeType):
    check(
        a.dtype is not torch.bool,
        lambda: (
            "Negation, the `-` operator, on a bool tensor is not supported. "
            "If you are trying to invert a mask, use the `~` or `logical_not()` "
            "operator instead."
        ),
    )


@_make_elementwise_unary_reference(
    ELEMENTWISE_TYPE_PROMOTION_KIND.DEFAULT, extra_meta=_neg_meta
)
def neg(a):
    return prims.neg(a)


# positive does not use _make_elementwise_unary_reference because it does not support out
# CompositeImplicitAutograd - don't register decomp
def positive(a: TensorLikeType) -> TensorLikeType:
    assert isinstance(a, TensorLike)
    if a.dtype is torch.bool:
        msg = "positive does not support bool tensors."
        raise RuntimeError(msg)
    return a


# real does not use _make_elementwise_unary_reference because it does not support out
def real(a: TensorLikeType) -> TensorLikeType:
    assert isinstance(a, TensorLike)
    if utils.is_complex_dtype(a.dtype):
        return prims.real(a)
    return a


@_make_elementwise_unary_reference(ELEMENTWISE_TYPE_PROMOTION_KIND.INT_TO_FLOAT)
def reciprocal(a):
    return prims.reciprocal(a)


# TODO: round takes additional kwargs
@_make_elementwise_unary_reference(
    ELEMENTWISE_TYPE_PROMOTION_KIND.DEFAULT,
    aten_op=None,  # TODO: this does need a decomp, but kwarg handling is needed
)
def round(a):
    return prims.round(a)


@_make_elementwise_unary_reference(ELEMENTWISE_TYPE_PROMOTION_KIND.INT_TO_FLOAT)
def rsqrt(a):
    return prims.rsqrt(a)


@_make_elementwise_unary_reference(ELEMENTWISE_TYPE_PROMOTION_KIND.INT_TO_FLOAT)
def sigmoid(a: TensorLikeType) -> TensorLikeType:
    return true_divide(1, add(1, exp(neg(a))))


@_make_elementwise_unary_reference(ELEMENTWISE_TYPE_PROMOTION_KIND.DEFAULT)
def sgn(a):
    if utils.is_complex_dtype(a.dtype):
        a_abs = a.abs()
        return torch.where(a_abs == 0, 0, a / a_abs)
    else:
        return a.sign()


@_make_elementwise_unary_reference(ELEMENTWISE_TYPE_PROMOTION_KIND.DEFAULT)
def sign(a):
    return prims.sign(a)


@_make_elementwise_unary_reference(ELEMENTWISE_TYPE_PROMOTION_KIND.ALWAYS_BOOL)
def signbit(a):
    return prims.signbit(a)


@_make_elementwise_unary_reference(ELEMENTWISE_TYPE_PROMOTION_KIND.INT_TO_FLOAT)
def sin(a):
    return prims.sin(a)


# Autograd note: This will give the right first derivative at zero (by chance),
# but not the right second derivative
@_make_elementwise_unary_reference(ELEMENTWISE_TYPE_PROMOTION_KIND.INT_TO_FLOAT)
def sinc(a):
    a = math.pi * a
    return torch.where(a == 0, 1, torch.sin(a) / a)


@_make_elementwise_unary_reference(ELEMENTWISE_TYPE_PROMOTION_KIND.INT_TO_FLOAT)
def sinh(a):
    return prims.sinh(a)


@_make_elementwise_unary_reference(ELEMENTWISE_TYPE_PROMOTION_KIND.INT_TO_FLOAT)
def sqrt(a):
    return prims.sqrt(a)


@_make_elementwise_unary_reference(
    ELEMENTWISE_TYPE_PROMOTION_KIND.BOOL_TO_LONG,
    aten_op=None,  # CompositeImplicitAutograd,
)
def square(a: TensorLikeType) -> TensorLikeType:
    return mul(a, a)


@_make_elementwise_unary_reference(ELEMENTWISE_TYPE_PROMOTION_KIND.INT_TO_FLOAT)
def tan(a):
    return prims.tan(a)


@_make_elementwise_unary_reference(ELEMENTWISE_TYPE_PROMOTION_KIND.INT_TO_FLOAT)
def tanh(a):
    return prims.tanh(a)


@_make_elementwise_unary_reference(ELEMENTWISE_TYPE_PROMOTION_KIND.DEFAULT)
def trunc(a):
    return prims.trunc(a)


def _make_elementwise_binary_reference(
    type_promotion_kind,
    aten_op=infer_aten_op,
    name=None,
    has_out=True,
    supports_lhs_python_scalar=True,
    supports_rhs_python_scalar=True,
    supports_two_python_scalars=False,
) -> Callable:
    def inner(prim: Callable):
        nonlocal aten_op, name
        if name is None:
            name = prim.__name__

        @wraps(prim)
        @elementwise_type_promotion_wrapper(
            type_promoting_args=("a", "b"),
            type_promotion_kind=type_promotion_kind,
        )
        def _ref(
            a: Union[Tensor, NumberType],
            b: Union[Tensor, NumberType],
        ) -> Tensor:
            check(
                supports_lhs_python_scalar or not isinstance(a, Number),
                lambda: f"{name}: Received a lhs Python scalar to an elementwise binary "
                "operation that does not accept lhs scalars!",
                ValueError,
            )
            check(
                supports_rhs_python_scalar or not isinstance(b, Number),
                lambda: f"{name}: Received a rhs Python scalar to an elementwise binary "
                "operation that does not accept rhs scalars!",
                ValueError,
            )
            check(
                supports_two_python_scalars
                or not (isinstance(a, Number) and isinstance(b, Number)),
                lambda: f"{name}: Receive two Number inputs to an elementwise binary operation!",
                ValueError,
            )
            a, b = _maybe_broadcast(a, b)
            return prim(a, b)

        if has_out:
            _ref = out_wrapper()(_ref)

        _ref.__name__ = name
        if aten_op is infer_aten_op:
            aten_op = utils.get_aten_op(prim, name)
        if aten_op is not None:
            register_decomposition(aten_op)(_ref)

        return _ref

    return inner


# Add has its own implementation because it has an alpha argument
@register_decomposition(aten.add)
@out_wrapper()
@elementwise_type_promotion_wrapper(
    type_promoting_args=("a", "b"),
    type_promotion_kind=ELEMENTWISE_TYPE_PROMOTION_KIND.DEFAULT,
)
def add(
    a: Union[TensorLikeType, NumberType],
    b: Union[TensorLikeType, NumberType],
    *,
    alpha: Optional[NumberType] = None,
):
    """
    Reference implementation of torch.add
    """

    a, b = _maybe_broadcast(a, b)

    if alpha is not None:
        dtype = a.dtype if isinstance(a, TensorLike) else b.dtype  # type: ignore[union-attr]
        python_type = utils.dtype_to_type(dtype)
        if python_type != bool and not utils.is_weakly_lesser_type(
            type(alpha), python_type
        ):
            msg = (
                "alpha argument of type {0} cannot be safely cast to type {1}!".format(
                    type(alpha), python_type
                )
            )
            raise ValueError(msg)
        b = prims.mul(b, alpha)

    return prims.add(a, b)


# TODO: add docstring
@_make_elementwise_binary_reference(
    type_promotion_kind=ELEMENTWISE_TYPE_PROMOTION_KIND.INT_TO_FLOAT,
    supports_lhs_python_scalar=False,
    supports_rhs_python_scalar=False,
)
def atan2(a, b):
    return prims.atan2(a, b)


# TODO: add docstring
@_make_elementwise_binary_reference(
    type_promotion_kind=ELEMENTWISE_TYPE_PROMOTION_KIND.DEFAULT,
)
def bitwise_and(a: TensorLikeType, b: TensorLikeType) -> TensorLikeType:
    return prims.bitwise_and(a, b)


# TODO: add docstring
@_make_elementwise_binary_reference(
    type_promotion_kind=ELEMENTWISE_TYPE_PROMOTION_KIND.DEFAULT,
)
def bitwise_left_shift(a: TensorLikeType, b: TensorLikeType) -> TensorLikeType:
    return prims.shift_left(a, b)


# TODO: add docstring
@_make_elementwise_binary_reference(
    type_promotion_kind=ELEMENTWISE_TYPE_PROMOTION_KIND.DEFAULT,
)
def bitwise_or(a: TensorLikeType, b: TensorLikeType) -> TensorLikeType:
    return prims.bitwise_or(a, b)


# TODO: add docstring
@_make_elementwise_binary_reference(
    type_promotion_kind=ELEMENTWISE_TYPE_PROMOTION_KIND.DEFAULT,
)
def bitwise_right_shift(a: TensorLikeType, b: TensorLikeType) -> TensorLikeType:
    return prims.shift_right_arithmetic(a, b)


# TODO: add docstring
@_make_elementwise_binary_reference(
    type_promotion_kind=ELEMENTWISE_TYPE_PROMOTION_KIND.DEFAULT,
)
def bitwise_xor(a: TensorLikeType, b: TensorLikeType) -> TensorLikeType:
    return prims.bitwise_xor(a, b)


# TODO: add docstring
@_make_elementwise_binary_reference(
    type_promotion_kind=ELEMENTWISE_TYPE_PROMOTION_KIND.INT_TO_FLOAT,
    supports_lhs_python_scalar=False,
)
def copysign(
    a: Union[TensorLikeType, NumberType], b: Union[TensorLikeType, NumberType]
):
    if isinstance(b, Number) and isinstance(a, Tensor):
        b = scalar_tensor(b, dtype=a.dtype, device=a.device)
    elif isinstance(a, Tensor) and isinstance(b, Tensor) and a.device != b.device:
        msg = "Expected divisor (b) to be on the same device ({0}) as dividend (a), but it is found on {1}!".format(
            a.device, b.device
        )
        raise RuntimeError(msg)
    return where(signbit(b), neg(abs(a)), abs(a))


# TODO: add docstring
# complex =  _make_elementwise_binary_reference(prims.complex, type_promotion_kind=ELEMENTWISE_TYPE_PROMOTION_KIND.DEFAULT)


@register_decomposition(aten.div)
@out_wrapper()
def div(
    a: Union[TensorLikeType, NumberType],
    b: Union[TensorLikeType, NumberType],
    *,
    rounding_mode: Optional[str] = None,
):
    """
    Reference implementation of torch.div
    """
    if rounding_mode is None:
        return true_divide(a, b)
    elif rounding_mode == "trunc":
        return trunc_divide(a, b)
    elif rounding_mode == "floor":
        return floor_divide(a, b)
    else:
        msg = (
            "div expected rounding_mode to be one of None, 'trunc', or 'floor' "
            "but found {0}.".format(rounding_mode)
        )
        raise ValueError(msg)


# TODO: add docstring
@_make_elementwise_binary_reference(
    type_promotion_kind=ELEMENTWISE_TYPE_PROMOTION_KIND.ALWAYS_BOOL,
    supports_lhs_python_scalar=False,
)
def eq(a: TensorLikeType, b: TensorLikeType) -> TensorLikeType:
    return prims.eq(a, b)


# TODO: add docstring
@_make_elementwise_binary_reference(
    type_promotion_kind=ELEMENTWISE_TYPE_PROMOTION_KIND.BOOL_TO_LONG,
)
def pow(
    a: Union[TensorLikeType, NumberType],
    b: Union[TensorLikeType, NumberType],
) -> TensorLikeType:
    assert isinstance(a, TensorLikeType) or isinstance(b, TensorLikeType)

    if isinstance(b, Number):
        if b == 1.0:
            return a.clone()  # type: ignore[return-value,union-attr]
        elif b == 2.0:
            return a * a  # type: ignore[return-value]
        elif b == 0.5:
            return torch.sqrt(a)  # type: ignore[arg-type]
    return prims.pow(a, b)


# TODO: add docstring
# Float power has its own implementation because it has unique type promotion.
# NB: aten_op not registered because CompositeExplicitAutograd
@out_wrapper()
def float_power(
    a: Union[TensorLikeType, NumberType],
    b: Union[TensorLikeType, NumberType],
) -> Tensor:

    if isinstance(a, Number) and isinstance(b, Number):
        raise ValueError(
            "Receive two Number inputs to an elementwise binary operation!"
        )

    # Handles type promotion
    dtype = utils.get_higher_dtype(a, b)
    assert dtype is not None
    if utils.is_complex_dtype(dtype):
        dtype = torch.complex128
    else:
        dtype = torch.float64

    # Float power has the following contiguous cast behavior to be
    # consistent with its C++ impl
    if isinstance(a, TensorLike) and a.dtype != dtype:
        a = prims.to_dtype(a, dtype)
    if isinstance(b, TensorLike) and b.dtype != dtype:
        b = prims.to_dtype(b, dtype)

    a, b = _maybe_broadcast(a, b)
    return pow(a, b)


# >>> a = torch.tensor(-0.2500, dtype=torch.float64)
# tensor(-0.250000000000000, dtype=torch.float64)
#
# >>> b = torch.tensor(-0.0010, dtype=torch.float64)
# tensor(-0.001000000000000, dtype=torch.float64)
#
# Note: In this case, casting float to double will expand the float mantissa with zeros,
# while creating a double generates a distinct mantissa.
# >>> torch.tensor(-0.001).to(dtype=torch.float64)
# tensor(-0.001000000047497, dtype=torch.float64)
#
# Floor Division
# The difference is caused because torch.remainder(a, b) = -0.001.
#
# >>> torch.floor(torch.true_divide(a, b))
# tensor(250., dtype=torch.float64)
#
# >>> torch.div(a, b, rounding_mode='floor')
# tensor(249., dtype=torch.float64)
#
# Definition: a // b = (a - remainder(a, b)) / b
# >>> torch.true_divide(torch.sub(a, torch.remainder(a, b)), b)
# tensor(249., dtype=torch.float64)
#
# For reference, see CPython's implementation:
# https://github.com/python/cpython/blob/ace008c531dd685a30c1dd68f9b5ba35f20171cf/Objects/floatobject.c#L636

# TODO: add docstring
@_make_elementwise_binary_reference(
    type_promotion_kind=utils.ELEMENTWISE_TYPE_PROMOTION_KIND.DEFAULT,
    supports_two_python_scalars=True,
)
def floor_divide(
    a: Union[TensorLikeType, NumberType], b: Union[TensorLikeType, NumberType]
):
    # Wrap scalars because some references only accept tensor arguments.
    if isinstance(a, Number) and isinstance(b, Number):
        a = scalar_tensor(a)
        b = scalar_tensor(b)
    elif isinstance(b, Number) and isinstance(a, Tensor):
        b = scalar_tensor(b, dtype=a.dtype, device=a.device)
    elif isinstance(a, Number) and isinstance(b, Tensor):
        a = scalar_tensor(a, dtype=b.dtype, device=b.device)
    elif isinstance(a, Tensor) and isinstance(b, Tensor) and a.device != b.device:
        if a.device == torch.device("cpu"):
            msg = "Expected divisor (b) to be on the same device ({0}) as dividend (a), but it is found on {1}!".format(
                a.device, b.device
            )
            raise RuntimeError(msg)
        else:
            b = prims.device_put(b, device=a.device)

    assert isinstance(a, Tensor) and isinstance(b, Tensor)
    dtype = a.dtype
    if utils.is_float_dtype(dtype):
        return _floor_divide_float(a, b)
    elif utils.is_integer_dtype(dtype):
        return _floor_divide_integer(a, b)
    else:
        check(False, lambda: f"{dtype} not supported for floor_divide")


def _floor_divide_integer(a: Tensor, b: Tensor) -> Tensor:
    a, b = _maybe_broadcast(a, b)

    if not a.dtype.is_signed:
        return prims.div(a, b)

    # Convert truncation to flooring:
    offset = (torch.signbit(a) != torch.signbit(b)).logical_and(torch.fmod(a, b) != 0)
    return prims.div(a, b) - _maybe_convert_to_dtype(offset, a.dtype)


def _floor_divide_float(a: Tensor, b: Tensor) -> Tensor:
    mod = fmod(a, b)
    div = true_divide(sub(a, mod), b)

    # Ensure that the remainder has the same sign as denominator
    different_signed_inputs = bitwise_xor(lt(a, 0), lt(b, 0))
    non_zero_remainder = ne(mod, 0)
    mask = bitwise_and(non_zero_remainder, different_signed_inputs)
    div = where(mask, sub(div, 1), div)

    # Map quotient to nearest integer value
    floor_div = floor(div)
    mask = gt(sub(div, floor_div), 0.5)
    floor_div = where(mask, add(floor_div, 1), floor_div)

    basic_div = true_divide(a, b)
    zero_tensor = scalar_tensor(0, dtype=basic_div.dtype, device=basic_div.device)

    # If quotient is zero, copy signbit from true_divide quotient
    floor_div = where(ne(div, 0), floor_div, copysign(zero_tensor, basic_div))

    # If denominator is zero, then follow true_divide behavior
    return where(ne(b, 0), floor_div, basic_div)


# TODO: add docstring
@_make_elementwise_binary_reference(
    type_promotion_kind=ELEMENTWISE_TYPE_PROMOTION_KIND.DEFAULT,
    supports_lhs_python_scalar=False,
    supports_rhs_python_scalar=False,
)
def fmax(a: TensorLikeType, b: TensorLikeType) -> TensorLikeType:
    return prims.fmax(a, b)


# TODO: add docstring
@_make_elementwise_binary_reference(
    type_promotion_kind=ELEMENTWISE_TYPE_PROMOTION_KIND.DEFAULT,
    supports_lhs_python_scalar=False,
    supports_rhs_python_scalar=False,
)
def fmin(a: TensorLikeType, b: TensorLikeType) -> TensorLikeType:
    return prims.fmin(a, b)


# TODO: add docstring
@_make_elementwise_binary_reference(
    type_promotion_kind=ELEMENTWISE_TYPE_PROMOTION_KIND.DEFAULT,
    supports_lhs_python_scalar=False,
    supports_rhs_python_scalar=True,
)
def fmod(a: TensorLikeType, b: TensorLikeType) -> TensorLikeType:
    return prims.fmod(a, b)


# TODO: add docstring
@_make_elementwise_binary_reference(
    type_promotion_kind=ELEMENTWISE_TYPE_PROMOTION_KIND.DEFAULT,
    supports_lhs_python_scalar=False,
    supports_rhs_python_scalar=False,
)
def gcd(a: TensorLikeType, b: TensorLikeType) -> TensorLikeType:
    return prims.gcd(a, b)


# TODO: add docstring
@_make_elementwise_binary_reference(
    type_promotion_kind=ELEMENTWISE_TYPE_PROMOTION_KIND.ALWAYS_BOOL,
    supports_lhs_python_scalar=False,
)
def ge(a: TensorLikeType, b: TensorLikeType) -> TensorLikeType:
    return prims.ge(a, b)


# TODO: add docstring
@_make_elementwise_binary_reference(
    type_promotion_kind=ELEMENTWISE_TYPE_PROMOTION_KIND.ALWAYS_BOOL,
    supports_lhs_python_scalar=False,
)
def gt(a: TensorLikeType, b: TensorLikeType) -> TensorLikeType:
    return prims.gt(a, b)


@_make_elementwise_binary_reference(
    type_promotion_kind=ELEMENTWISE_TYPE_PROMOTION_KIND.NO_OPMATH,
    supports_lhs_python_scalar=False,
    supports_rhs_python_scalar=False,
)
def heaviside(input: TensorLikeType, values: TensorLikeType) -> TensorLikeType:
    input_eq_zero = eq(input, 0)
    input_lt_zero = logical_or(lt(input, 0), isnan(input))
    zeros_and_ones = where(input_lt_zero, 0, 1)
    output = where(input_eq_zero, values, zeros_and_ones)
    return output


@_make_elementwise_binary_reference(
    type_promotion_kind=ELEMENTWISE_TYPE_PROMOTION_KIND.DEFAULT,
    supports_lhs_python_scalar=False,
    supports_rhs_python_scalar=False,
)
def hypot(a: TensorLikeType, b: TensorLikeType) -> TensorLikeType:
    return prims.hypot(a, b)


@_make_elementwise_binary_reference(
    type_promotion_kind=ELEMENTWISE_TYPE_PROMOTION_KIND.INT_TO_FLOAT,
    supports_lhs_python_scalar=False,
    supports_rhs_python_scalar=False,
)
def igamma(a: TensorLikeType, b: TensorLikeType) -> TensorLikeType:
    return prims.igamma(a, b)


@_make_elementwise_binary_reference(
    type_promotion_kind=ELEMENTWISE_TYPE_PROMOTION_KIND.INT_TO_FLOAT,
    supports_lhs_python_scalar=False,
    supports_rhs_python_scalar=False,
)
def igammac(a: TensorLikeType, b: TensorLikeType) -> TensorLikeType:
    return prims.igammac(a, b)


def _check_close_args(
    name: str,
    a: TensorLikeType,
    b: TensorLikeType,
    rtol: float,
    atol: float,
) -> None:
    check(
        a.dtype == b.dtype,
        lambda: "{0}: Attempting to compare tensors of different dtypes {1} and {2}!".format(
            name, a.dtype, b.dtype
        ),
        ValueError,
    )
    check(
        rtol >= 0,
        lambda: "{0}: rtol must be greater than or equal to zero, but got {1}!".format(
            name, rtol
        ),
    )
    check(
        atol >= 0,
        lambda: "{0}: atol must be greater than or equal to zero, but got {1}!".format(
            name, atol
        ),
    )


# CompositeImplicitAutograd - don't register decomp
def isclose(
    a: TensorLikeType,
    b: TensorLikeType,
    rtol: float = 1e-05,
    atol: float = 1e-08,
    equal_nan: bool = False,
) -> TensorLikeType:
    _check_close_args(name="torch.isclose", a=a, b=b, rtol=rtol, atol=atol)

    close = eq(a, b)
    if equal_nan and (utils.is_float_dtype(a.dtype) or utils.is_complex_dtype(a.dtype)):
        close = logical_or(close, logical_and(isnan(a), isnan(b)))

    # Note: In case of zero tolerances the closeness inequality degenerates to an equality check.
    # In this case, the short-circuit prevents false positives as detailed in the paragraph below.
    if atol == 0 and rtol == 0:
        return close

    # Note [closeness error computation]
    # atol and rtol are provided as doubles, so the computation
    # rtol * other will produce a float or complex tensor.
    # When the difference (self - other) is compared to it then the
    # tensor representing the difference will also be cast to float or complex.
    # However, since (self - other) in uint8 is very likely to produce a
    # negative value, this moves the cast forward so the difference is
    # always computed in a float or complex type.
    # If the values of the integer tensors cannot be exactly represented
    # by the default scalar type then this may cause an incorrect result.
    if not utils.is_float_dtype(a.dtype) and not utils.is_complex_dtype(a.dtype):
        a = prims.convert_element_type(a, torch.get_default_dtype())
        b = prims.convert_element_type(b, torch.get_default_dtype())

    allowed_error = add(atol, abs(mul(b, rtol)))
    actual_error = abs(sub(a, b))

    # Computes finite closeness
    result = logical_or(
        close, logical_and(isfinite(actual_error), le(actual_error, allowed_error))
    )

    return result


# TODO: add docstring
@_make_elementwise_binary_reference(
    type_promotion_kind=ELEMENTWISE_TYPE_PROMOTION_KIND.DEFAULT,
    supports_lhs_python_scalar=False,
    supports_rhs_python_scalar=False,
)
def lcm(a: TensorLikeType, b: TensorLikeType):
    dtype = a.dtype
    # promoting to int32 to maintain 100% consistency with C++ and to
    # prevent overflow in case of int8 and int16
    promote_to_int = dtype in (torch.int8, torch.int16)
    if promote_to_int:
        a = prims.convert_element_type(a, torch.int32)
        b = prims.convert_element_type(b, torch.int32)

    g = torch.gcd(a, b)
    # Avoid division by zero in case gcd(0, 0) == 0
    g = torch.where(g == 0, 1, g)
    res = torch.abs(prims.div(a, g) * b)
    return res if not promote_to_int else prims.convert_element_type(res, dtype)


# TODO: add docstring
@_make_elementwise_binary_reference(
    type_promotion_kind=ELEMENTWISE_TYPE_PROMOTION_KIND.ALWAYS_BOOL,
    supports_lhs_python_scalar=False,
)
def le(a: TensorLikeType, b: TensorLikeType) -> TensorLikeType:
    return prims.le(a, b)


@_make_elementwise_binary_reference(
    type_promotion_kind=ELEMENTWISE_TYPE_PROMOTION_KIND.DEFAULT,
    supports_lhs_python_scalar=False,
    supports_rhs_python_scalar=False,
)
def logaddexp(a: TensorLikeType, b: TensorLikeType) -> TensorLikeType:
    # Nb. this implementation does nto distribute the gradients evenly when a == b
    mask = a >= b
    max_ = torch.where(mask, a, b)
    min_ = torch.where(mask, b, a)
    inf_mask = torch.logical_and(torch.isinf(a), a == b)
    return torch.where(inf_mask, a, max_ + torch.log1p(torch.exp(min_ - max_)))


# TODO: add docstring
@_make_elementwise_binary_reference(
    type_promotion_kind=ELEMENTWISE_TYPE_PROMOTION_KIND.ALWAYS_BOOL,
)
def logical_and(a: TensorLikeType, b: TensorLikeType):
    if not utils.is_boolean_dtype(a.dtype):
        a = a != 0
    if not utils.is_boolean_dtype(b.dtype):
        b = b != 0
    return a & b


# TODO: add docstring
@_make_elementwise_unary_reference(ELEMENTWISE_TYPE_PROMOTION_KIND.ALWAYS_BOOL)
def logical_not(a: TensorLikeType):
    if not utils.is_boolean_dtype(a.dtype):
        return a == 0
    return ~a


# TODO: add docstring
@_make_elementwise_binary_reference(
    type_promotion_kind=ELEMENTWISE_TYPE_PROMOTION_KIND.ALWAYS_BOOL,
)
def logical_or(a: TensorLikeType, b: TensorLikeType):
    if not utils.is_boolean_dtype(a.dtype):
        a = a != 0
    if not utils.is_boolean_dtype(b.dtype):
        b = b != 0
    return bitwise_or(a, b)


# TODO: add docstring
# TODO: skip unnecessary conversion of long to float
@_make_elementwise_binary_reference(
    type_promotion_kind=ELEMENTWISE_TYPE_PROMOTION_KIND.ALWAYS_BOOL,
)
def logical_xor(a: TensorLikeType, b: TensorLikeType):
    if not utils.is_boolean_dtype(a.dtype):
        a = a != 0
    if not utils.is_boolean_dtype(b.dtype):
        b = b != 0
    return a ^ b


# TODO: add docstring
@_make_elementwise_binary_reference(
    type_promotion_kind=ELEMENTWISE_TYPE_PROMOTION_KIND.ALWAYS_BOOL,
    supports_lhs_python_scalar=False,
)
def lt(a: TensorLikeType, b: TensorLikeType) -> TensorLikeType:
    return prims.lt(a, b)


# TODO: add docstring
@_make_elementwise_binary_reference(
    type_promotion_kind=ELEMENTWISE_TYPE_PROMOTION_KIND.DEFAULT,
)
def maximum(a: TensorLikeType, b: TensorLikeType) -> TensorLikeType:
    return prims.maximum(a, b)


# TODO: add docstring
@_make_elementwise_binary_reference(
    type_promotion_kind=ELEMENTWISE_TYPE_PROMOTION_KIND.DEFAULT,
)
def minimum(a: TensorLikeType, b: TensorLikeType) -> TensorLikeType:
    return prims.minimum(a, b)


# TODO: add docstring
@_make_elementwise_binary_reference(
    type_promotion_kind=ELEMENTWISE_TYPE_PROMOTION_KIND.DEFAULT,
    supports_two_python_scalars=True,
)
def mul(a: TensorLikeType, b: TensorLikeType) -> TensorLikeType:
    return prims.mul(a, b)


# TODO: add docstring
@_make_elementwise_binary_reference(
    type_promotion_kind=ELEMENTWISE_TYPE_PROMOTION_KIND.ALWAYS_BOOL,
    supports_lhs_python_scalar=False,
)
def ne(a: TensorLikeType, b: TensorLikeType) -> TensorLikeType:
    return prims.ne(a, b)


# TODO: add docstring
@_make_elementwise_binary_reference(
    type_promotion_kind=ELEMENTWISE_TYPE_PROMOTION_KIND.NO_OPMATH,
    supports_lhs_python_scalar=False,
    supports_rhs_python_scalar=False,
)
def nextafter(a: TensorLikeType, b: TensorLikeType) -> TensorLikeType:
    return prims.nextafter(a, b)


# TODO: add docstring
@_make_elementwise_binary_reference(
    type_promotion_kind=ELEMENTWISE_TYPE_PROMOTION_KIND.DEFAULT,
)
def remainder(a: TensorLikeType, b: TensorLikeType) -> TensorLikeType:
    return prims.remainder(a, b)


# reverse sub
def rsub(
    a: Union[TensorLikeType, NumberType],
    b: Union[TensorLikeType, NumberType],
    *,
    alpha: Optional[NumberType] = None,
):
    if isinstance(a, Number):
        msg = "Received a Number for the first argument, but expected a Tensor"
        raise ValueError(msg)
    return sub(b, a, alpha=alpha)


# TODO: add docstring
# TODO: consider refactoring this with add impl
# sub has its own implementation because it has an alpha argument
@register_decomposition(aten.sub)
@out_wrapper()
@elementwise_type_promotion_wrapper(
    type_promoting_args=("a", "b"),
    type_promotion_kind=ELEMENTWISE_TYPE_PROMOTION_KIND.DEFAULT,
)
def sub(
    a: Union[TensorLikeType, NumberType],
    b: Union[TensorLikeType, NumberType],
    *,
    alpha: Optional[NumberType] = None,
):
    """
    Reference implementation of torch.sub
    """

    a, b = _maybe_broadcast(a, b)

    if alpha is not None:
        dtype = a.dtype if isinstance(a, TensorLike) else b.dtype  # type: ignore[union-attr]
        python_type = utils.dtype_to_type(dtype)
        if not utils.is_weakly_lesser_type(type(alpha), python_type):
            msg = (
                "alpha argument of type {0} cannot be safely cast to type {1}!".format(
                    type(alpha), python_type
                )
            )
            raise ValueError(msg)
        b = prims.mul(b, alpha)

    return prims.sub(a, b)


# TODO: add docstring
@_make_elementwise_binary_reference(
    type_promotion_kind=ELEMENTWISE_TYPE_PROMOTION_KIND.INT_TO_FLOAT,
    name="true_divide",
    aten_op=None,  # CompositeImplicitAutograd
    supports_two_python_scalars=True,
)
def true_divide(a: TensorLikeType, b: TensorLikeType) -> TensorLikeType:
    return prims.div(a, b)


@register_decomposition(aten.xlogy)
@out_wrapper()
@elementwise_type_promotion_wrapper(
    type_promoting_args=("a", "b"),
    type_promotion_kind=ELEMENTWISE_TYPE_PROMOTION_KIND.INT_TO_FLOAT,
)
def xlogy(a: Union[TensorLikeType, NumberType], b: Union[TensorLikeType, NumberType]):
    utils.check(
        isinstance(a, TensorLike) or isinstance(b, TensorLike),
        lambda: 'Expected either argument a or b to be a Tensor"',
    )

    # Operations like eq and log do not handle scalar values, so we convert them to scalar_tensors.
    if isinstance(b, TensorLike) and isinstance(a, Number):
        a = scalar_tensor(a, dtype=b.dtype, device=b.device)
    elif isinstance(a, TensorLike) and isinstance(b, Number):
        b = scalar_tensor(b, dtype=a.dtype, device=a.device)

    # mypy: expected "Tensor"
    assert isinstance(a, TensorLike)
    assert isinstance(b, TensorLike)
    rhs = torch.where(torch.eq(a, 0), 0, torch.mul(a, torch.log(b)))
    return torch.where(torch.isnan(b), float("nan"), rhs)


# TODO: add docstring
@_make_elementwise_binary_reference(
    type_promotion_kind=utils.ELEMENTWISE_TYPE_PROMOTION_KIND.DEFAULT,
    aten_op=None,  # CompositeImplicitAutograd
    supports_two_python_scalars=True,
)
def trunc_divide(
    a: Union[TensorLikeType, NumberType], b: Union[TensorLikeType, NumberType]
):
    dtype = utils.get_dtype(a)
    if utils.is_integer_dtype(dtype):
        return prims.div(a, b)

    return trunc(prims.div(a, b))


#
# Elementwise Ternary References
#


@register_decomposition(aten.addcdiv)
@out_wrapper()
@elementwise_type_promotion_wrapper(
    type_promoting_args=("self", "tensor1", "tensor2"),
    type_promotion_kind=ELEMENTWISE_TYPE_PROMOTION_KIND.INT_TO_FLOAT,
)
def addcdiv(
    self: TensorLikeType,
    tensor1: TensorLikeType,
    tensor2: TensorLikeType,
    *,
    value: NumberType = 1,
) -> TensorLikeType:
    """
    Reference implementation of torch.addcdiv
    """
    if value is not None:
        dtype = self.dtype  # no scalars allowed, see add
        python_type = utils.dtype_to_type(dtype)
        check(
            utils.is_weakly_lesser_type(type(value), python_type),
            lambda: "value argument of type {0} cannot be safely cast to type {1}!".format(
                type(value), python_type
            ),
            exc_type=ValueError,
        )

    return self + value * tensor1 / tensor2


@register_decomposition(aten.addcmul)
@out_wrapper()
@elementwise_type_promotion_wrapper(
    type_promoting_args=("self", "tensor1", "tensor2"),
    type_promotion_kind=ELEMENTWISE_TYPE_PROMOTION_KIND.DEFAULT,
)
def addcmul(
    self: TensorLikeType,
    tensor1: TensorLikeType,
    tensor2: TensorLikeType,
    *,
    value: NumberType = 1,
) -> TensorLikeType:
    """
    Reference implementation of torch.addcmul
    """
    if value is not None:
        dtype = self.dtype  # no scalars allowed, see add
        python_type = utils.dtype_to_type(dtype)
        check(
            utils.is_weakly_lesser_type(type(value), python_type),
            lambda: "value argument of type {0} cannot be safely cast to type {1}!".format(
                type(value), python_type
            ),
            exc_type=ValueError,
        )

    return self + value * tensor1 * tensor2


@register_decomposition(aten.clamp)
@out_wrapper()
@elementwise_type_promotion_wrapper(
    type_promoting_args=("a", "min", "max"),
    type_promotion_kind=ELEMENTWISE_TYPE_PROMOTION_KIND.DEFAULT,
)
def clamp(
    a: TensorLikeType,
    min: Optional[TensorOrNumberLikeType] = None,
    max: Optional[TensorOrNumberLikeType] = None,
) -> TensorLikeType:
    # NOTE: grad behavior with implementation `where` is not consistent on `nan`
    if min is None and max is None:
        msg = "clamp called but both min and max are none!"
        raise ValueError(msg)
    if min is not None:
        a_isnan = torch.isnan(a)
        condition = torch.bitwise_or(torch.ge(a, min), a_isnan)  # type: ignore[arg-type]
        # we should also propagate `nan` coming from boundaries. However, that's
        # not necessary since `ge` would already `False` when either operands has
        # a `nan`. So this line below is redundant
        #   `condition = bitwise_and(condition, bitwise_not(isnan(min)))`
        a = torch.where(condition, a, min)  # type: ignore[arg-type]
    if max is not None:
        a_isnan = torch.isnan(a)
        # same as above, no need to adjust `nan` from `max`
        condition = torch.bitwise_or(torch.le(a, max), a_isnan)  # type: ignore[arg-type]
        a = torch.where(condition, a, max)  # type: ignore[arg-type]

    return a


@register_decomposition(aten.clamp_min)
@out_wrapper()
def clamp_min(
    self: TensorLikeType,
    min: TensorOrNumberLikeType = None,
) -> TensorLikeType:
    return torch.clamp(self, min=min)  # type: ignore[arg-type]


@register_decomposition(aten.clamp_max)
@out_wrapper()
def clamp_max(
    self: TensorLikeType,
    max: TensorOrNumberLikeType = None,
) -> TensorLikeType:
    return torch.clamp(self, max=max)  # type: ignore[arg-type]


#
# Conditional references
#

# https://pytorch.org/docs/stable/generated/torch.where.html
# TODO: implement alternate where
@register_decomposition(aten.where)
@out_wrapper()
@elementwise_type_promotion_wrapper(
    type_promoting_args=("a", "b"),
    type_promotion_kind=ELEMENTWISE_TYPE_PROMOTION_KIND.NO_OPMATH,
)
def where(
    pred: Tensor,
    a: Optional[TensorOrNumberLikeType] = None,
    b: Optional[TensorOrNumberLikeType] = None,
):
    """ """

    if a is None or b is None:
        raise NotImplementedError

    utils.check_same_device(pred, a, b, allow_cpu_scalar_tensors=True)
    check(
        pred.dtype is torch.bool,
        lambda: f"expected predicate to be bool, got {pred.dtype}",
    )

    pred, a, b = _maybe_broadcast(pred, a, b)
    return prims.where(pred, a, b)


#
# Data Movement References
#
@register_decomposition(aten.clone)
def clone(
    a: TensorLikeType, *, memory_format: torch.memory_format = torch.preserve_format
) -> TensorLikeType:
    result = prims.clone(a, memory_format=memory_format)
    return result


def copy_to(a: Tensor, b: Tensor, *, allow_cross_device=True):
    if not allow_cross_device and a.device != b.device:
        msg = "Attempting to copy from device {0} to device {1}, but cross-device copies are not allowed!".format(
            b.device, a.device
        )
        raise RuntimeError(msg)

    return prims.copy_to(a, b)


@register_decomposition(aten.item)
def item(a: TensorLikeType) -> NumberType:
    if a.numel() != 1:
        msg = f"Can't convert a tensor with {a.numel()} elements to a number!"
        raise ValueError(msg)

    # NOTE: explicit conversion is necessary for bool!
    # See https://github.com/pytorch/pytorch/issues/78071
    number_type = utils.dtype_to_type(a.dtype)
    return number_type(prims.item(a))


# fast path when `to` returns an alias to input. This mimics the same function in aten
def _to_will_alias(
    a: TensorLikeType,
    device: Optional[torch.device] = None,
    dtype: Optional[torch.dtype] = None,
    copy: Optional[bool] = None,
    layout: Optional[torch.layout] = None,
    memory_format: Optional[torch.memory_format] = None,
    pin_memory: Optional[bool] = False,
    non_blocking: bool = False,  # not using non_blocking
) -> bool:
    return (
        not copy
        and (device is None or a.device == device)
        and (dtype is None or a.dtype == dtype)
        and (layout is None or a.layout == layout)
        # is_pinned issue #84925
        # and (pin_memory is None or pin_memory == a.is_pinned())
        and (
            memory_format is None
            or memory_format == torch.preserve_format
            or utils.is_contiguous_for_memory_format(a, memory_format=memory_format)
        )
    )


@singledispatch
def _to_dispatch(*args, **kwargs):
    raise NotImplementedError


@_to_dispatch.register
def _to_device(
    device: torch.device,
    dtype: torch.dtype,
    non_blocking: bool = False,
    copy: bool = False,
    memory_format: Optional[torch.memory_format] = None,
):
    kwargs = {
        "device": device,
        "dtype": dtype,
        "non_blocking": non_blocking,
        "copy": copy,
        "memory_format": memory_format,
    }
    return kwargs


@_to_dispatch.register
def _to_device_str(
    device: str,
    dtype: torch.dtype,
    non_blocking: bool = False,
    copy: bool = False,
    memory_format: Optional[torch.memory_format] = None,
):
    kwargs = {
        "device": torch.device(device),
        "dtype": dtype,
        "non_blocking": non_blocking,
        "copy": copy,
        "memory_format": memory_format,
    }
    return kwargs


@_to_dispatch.register
def _to_dtype(
    dtype: torch.dtype,
    non_blocking: bool = False,
    copy: bool = False,
    memory_format: Optional[torch.memory_format] = None,
):
    kwargs = {
        "dtype": dtype,
        "non_blocking": non_blocking,
        "copy": copy,
        "memory_format": memory_format,
    }
    return kwargs


@_to_dispatch.register
def _to_other(
    other: Tensor,
    non_blocking: bool = False,
    copy: bool = False,
    memory_format: Optional[torch.memory_format] = None,
):
    device = other.device
    dtype = other.dtype
    layout = other.layout
    # is_pinned issue #84925
    # pin_memory = other.is_pinned()
    kwargs = {
        "device": device,
        "dtype": dtype,
        "layout": layout,
        "non_blocking": non_blocking,
        "copy": copy,
        "memory_format": memory_format,
    }
    return kwargs


# remove to_kwargs that is already present in `a`
def canonicalize_to_arguments(a: Tensor, to_kwargs: dict):
    options_to_check = ["dtype", "device", "layout", "memory_format"]
    # "device" option could be passed a str instead torch.device
    if "device" in to_kwargs and isinstance(to_kwargs["device"], str):
        to_kwargs["device"] = torch.device(to_kwargs["device"])

    for kw in options_to_check:
        if kw in to_kwargs:
            if (
                (kw == "memory_format" and to_kwargs[kw] is torch.preserve_format)
                or (
                    kw == "device"
                    and to_kwargs[kw].type == a.device.type
                    and (
                        not to_kwargs[kw].index or to_kwargs[kw].index == a.device.index
                    )
                )
                or (
                    getattr(a, kw, None) == to_kwargs[kw]
                )  # this also handles {"memory_format": None}
            ):
                to_kwargs.pop(kw)


def to(a: TensorLikeType, *args, **kwargs) -> TensorLikeType:
    # handled dispatch via positional arguments
    if len(args) != 0:
        kwargs = _to_dispatch(*args, **kwargs)

    # TODO: is_pinned is not currently supported in refs or fake_tensor
    # https://github.com/pytorch/pytorch/issues/84925
    assert "pin_memory" not in kwargs
    canonicalize_to_arguments(a, kwargs)

    if _to_will_alias(a, **kwargs):
        return a

    copy = kwargs.pop("copy") if "copy" in kwargs else False
    non_blocking = kwargs.pop("non_blocking") if "non_blocking" in kwargs else False

    # short-circuit to `prims.convert_element_type` when `to` is just a dtype change
    if (
        (copy or (kwargs.get("dtype", a.dtype) != a.dtype))
        and (not non_blocking)
        and ("memory_format" not in kwargs)
        and ("device" not in kwargs)
        and ("layout" not in kwargs)
        # is_pinned issue #84925
        # and ("pin_memory" not in kwargs)
    ):
        return prims.convert_element_type(a, kwargs.get("dtype", a.dtype))

    result = torch.empty_like(a, **kwargs)
    # TODO: non_blocking should be handled by `copy_to`
    copy_to(result, a)
    return result


#
# Reduction references
#


def _reduction(
    a: TensorLikeType,
    prim: Callable,
    *,
    has_identity: bool = True,
    accepts_dim_tuple: bool = True,  # to handle min/argmin that accept single dim only
    dims: Optional[DimsType] = None,
    keepdims: bool = False,
    dtype: Optional[torch.dtype] = None,  # should be specified for ops that support it
    out: Optional[Tensor] = None,
    output_dtype_kind: REDUCTION_OUTPUT_TYPE_KIND,
) -> TensorLikeType:  # it is usually SAME, but I want
    # ref writers to actually think about what to put here
    assert isinstance(a, TensorLike)
    if a.ndim > 64:
        raise RuntimeError(
            "Received a tensor with {0} dimensions, but only tensors with up to 64 dims are supported!".format(
                a.ndim
            )
        )

    if out is not None:
        assert isinstance(out, TensorLike)
        if dtype is not None:
            # TODO - this is true for eager mode currently, but it's wrong behavior for complex norms
            if dtype != out.dtype:
                raise RuntimeError(
                    "dtype argument and out dtype must match in reduction"
                )
    if not accepts_dim_tuple:
        assert dims is None or isinstance(dims, Dim)
    if isinstance(dims, Dim):
        dims = (dims,)  # type: ignore[assignment]
    dims = utils.reduction_dims(a.shape, dims)
    if not has_identity:
        valid_shape = a.ndim == 0 or py_all(a.shape[i] for i in dims)
        if not valid_shape:
            raise RuntimeError(
                "reducing over zero-size dimension for reduction operation without identity"
            )
    computation_dtype, result_dtype = utils.reduction_dtypes(
        a, output_dtype_kind, dtype
    )
    a = _maybe_convert_to_dtype(a, computation_dtype)  # type: ignore[assignment]
    result = prim(a, dims)
    if keepdims:
        output_shape = [a.shape[i] if i not in dims else 1 for i in range(a.ndim)]
        broadcast_dims = [i for i in range(a.ndim) if i not in dims]
        result = prims.broadcast_in_dim(result, output_shape, broadcast_dims)

    if out is not None:
        assert result_dtype is not None
        if dtype is not None and result_dtype != out.dtype:
            raise RuntimeError(
                "Expected the dtype of reduction result and out to match"
            )
        out = _maybe_resize_out(out, result.shape)
        return _safe_copy_out(copy_from=result, copy_to=out)  # type: ignore[arg-type]

    if result.dtype != result_dtype and result_dtype is not None:
        result = prims.convert_element_type(result, result_dtype)

    return result


def _make_copy_from_view(fn):
    """
    Given a view function (e.g. torch.diagonal) generates its copy variant (e.g. torch.diagonal_copy)
    """
    name = fn.__name__
    fn = out_wrapper()(fn)

    def _fn(*args, out=None, **kwargs):
        result = fn(*args, out=out, **kwargs)
        if out is None:
            return result.clone(memory_format=torch.contiguous_format)
        return result

    copy_name = f"{name}_copy"
    _fn.__name__ = copy_name
    _fn = register_decomposition(getattr(aten, copy_name))(_fn)
    return _fn


# Saves Python all
py_all = all


@register_decomposition(aten.all)
@out_wrapper()
def all(
    a: TensorLikeType,
    dim: Optional[DimsType] = None,
    keepdim: bool = False,
) -> TensorLikeType:
    # Computes nelem
    if isinstance(dim, Dim):
        dim = (dim,)  # type: ignore[assignment]

    a_ = _maybe_convert_to_dtype(a, torch.bool)
    # avoid comparison with symbolic number of elements to make this op symint friendly
    result = eq(sum(logical_not(a_), dim=dim, keepdim=keepdim), 0)

    # Preserves uint8 -- probably a legacy mask thing
    if a.dtype is torch.uint8:
        return prims.convert_element_type(result, torch.uint8)

    return result


# Saves Python any
py_any = any


@register_decomposition(aten.any)
@out_wrapper()
def any(
    a: TensorLikeType,
    dim: Optional[DimsType] = None,
    keepdim: bool = False,
) -> TensorLikeType:
    a_ = _maybe_convert_to_dtype(a, torch.bool)
    result = ne(sum(a_, dim=dim, keepdim=keepdim), False)  # type: ignore[arg-type]

    # Preserves uint8 -- probably a legacy mask thing
    if a.dtype is torch.uint8:
        return prims.convert_element_type(result, torch.uint8)

    return result


@register_decomposition(aten.sum)
def sum(
    a: TensorLikeType,
    dim: Union[Optional[int], Optional[List[int]]] = None,
    keepdim: bool = False,
    *,
    dtype: Optional[torch.dtype] = None,
    out: Optional[Tensor] = None,
) -> TensorLikeType:
    if dtype is None:
        if utils.is_boolean_dtype(a.dtype) or utils.is_integer_dtype(a.dtype):
            dtype = torch.int64
        else:
            dtype = a.dtype
    # reduces over all dimensions if dim=() is passed
    if dim == () or dim == []:
        dim = None
    return _reduction(
        a,
        prims.sum,
        dims=dim,
        keepdims=keepdim,
        dtype=dtype,
        out=out,
        output_dtype_kind=REDUCTION_OUTPUT_TYPE_KIND.SAME,
    )


def sum_to_size(
    a: Tensor,
    *shape,
) -> Tensor:
    shape = utils.extract_shape_from_varargs(shape, validate=False)
    utils.check(
        utils.is_expandable_to(shape, a.shape),
        lambda: f'sum_to_size: size "{shape}" is not expandable to size "{a.shape}"',
    )
    # In ATen scalar tensors are sent through sum and the result is returned as
    # type promoted
    if utils.is_same_shape(shape, a.shape) and len(shape) > 0:
        return prims.view_of(a)
    leading_dims = a.ndim - len(shape)
    reduce_dims = tuple(range(leading_dims)) + tuple(
        i
        for i in range(leading_dims, len(shape))
        if shape[i - leading_dims] == 1 and a.shape[i] != 1
    )
    return torch.sum(a, dim=reduce_dims, keepdim=True, dtype=None)


@register_decomposition(aten.prod)
def prod(
    a: TensorLikeType,
    dim: Union[Optional[int], Optional[List[int]]] = None,
    keepdim: bool = False,
    *,
    dtype=None,
    out: Optional[Tensor] = None,
) -> TensorLikeType:
    if dtype is None:
        if utils.is_boolean_dtype(a.dtype) or utils.is_integer_dtype(a.dtype):
            dtype = torch.int64
        else:
            dtype = a.dtype
    # reduces over all dimensions if dim=() is passed
    if dim == () or dim == []:
        dim = None
    return _reduction(
        a,
        prims.prod,
        dims=dim,
        keepdims=keepdim,
        dtype=dtype,
        out=out,
        output_dtype_kind=REDUCTION_OUTPUT_TYPE_KIND.SAME,
    )


@register_decomposition(aten.amin)
def amin(
    a: TensorLikeType,
    dim: Union[Optional[int], Optional[List[int]]] = None,
    keepdim: bool = False,
    *,
    out: Optional[Tensor] = None,
) -> TensorLikeType:
    # reduces over all dimensions if dim=() is passed
    if dim == () or dim == []:
        dim = None

    return _reduction(
        a,
        prims.amin,
        dims=dim,
        keepdims=keepdim,
        dtype=None,
        out=out,
        has_identity=False,
        output_dtype_kind=REDUCTION_OUTPUT_TYPE_KIND.SAME,
    )


@register_decomposition(aten.amax)
def amax(
    a: TensorLikeType,
    dim: Optional[DimsType] = None,
    keepdim: bool = False,
    *,
    out: Optional[Tensor] = None,
) -> TensorLikeType:
    # reduces over all dimensions if dim=() is passed
    if dim == () or dim == []:
        dim = None

    return _reduction(
        a,
        prims.amax,
        dims=dim,
        keepdims=keepdim,
        dtype=None,
        out=out,
        has_identity=False,
        output_dtype_kind=REDUCTION_OUTPUT_TYPE_KIND.SAME,
    )


def _dim_var_dispatch(dim=None, unbiased=None):
    # There's the following overload of torch.var:
    # var(Tensor self, bool unbiased=True) -> (Tensor, Tensor)
    # We need to explicitly convert bool dims to unbiased arg
    if unbiased is None and isinstance(dim, bool):
        unbiased = dim
        dim = None
    return dim, unbiased


@register_decomposition(aten.var)
@out_wrapper()
def var(
    a: TensorLikeType,
    dim: Optional[DimsType] = None,
    unbiased: Optional[bool] = None,
    keepdim: bool = False,
    *,
    correction: Optional[int] = None,
) -> TensorLikeType:
    dim, unbiased = _dim_var_dispatch(dim, unbiased)
    correction = utils.set_correction(unbiased, correction)
    # reduces over all dimensions if dim=() is passed
    if dim == () or dim == []:
        dim = None

    result = _reduction(
        a,
        partial(prims.var, correction=correction),
        dims=dim,
        keepdims=keepdim,
        dtype=None,
        out=None,
        has_identity=True,
        output_dtype_kind=REDUCTION_OUTPUT_TYPE_KIND.COMPLEX_TO_FLOAT,
    )
    return result


@register_decomposition(aten.std)
@out_wrapper()
def std(
    a: TensorLikeType,
    dim: Union[Optional[int], Optional[List[int]]] = None,
    unbiased: Optional[bool] = None,
    keepdim: bool = False,
    *,
    correction: Optional[int] = None,
) -> TensorLikeType:
    dim, unbiased = _dim_var_dispatch(dim, unbiased)
    correction = utils.set_correction(unbiased, correction)
    # reduces over all dimensions if dim=() is passed
    if dim == () or dim == []:
        dim = None

    opmath_dtype, dtype = utils.reduction_dtypes(
        a, REDUCTION_OUTPUT_TYPE_KIND.COMPLEX_TO_FLOAT
    )

    result = _reduction(
        a,
        partial(prims.var, correction=correction),
        dims=dim,
        keepdims=keepdim,
        dtype=opmath_dtype,
        out=None,
        has_identity=True,
        output_dtype_kind=REDUCTION_OUTPUT_TYPE_KIND.COMPLEX_TO_FLOAT,
    )
    result = sqrt(result)
    return _maybe_convert_to_dtype(result, dtype)  # type: ignore[return-value,arg-type]


@register_decomposition(aten.mean)
def mean(
    a: TensorLikeType,
    dim: Optional[DimsType] = None,
    keepdim: bool = False,
    *,
    dtype=None,
    out=None,
) -> TensorLikeType:
    # reduces over all dimensions if dim=() is passed
    if dim == () or dim == []:
        dim = None
    orig_dtype = dtype
    if dtype is None:
        dtype = a.dtype
    # can't use out wrapper because of this argument
    check(
        out is None or out.dtype == dtype,
        lambda: f"Expected out tensor to have dtype {dtype}, but got {out.dtype} instead",
    )
    result = _reduction(
        a,
        prims.sum,
        dims=dim,
        keepdims=keepdim,
        dtype=dtype,
        out=None,
        output_dtype_kind=REDUCTION_OUTPUT_TYPE_KIND.KEEP_PROMOTED_TYPE,
    )
    check(
        utils.is_float_dtype(dtype) or utils.is_complex_dtype(dtype),
        lambda: (
            f"mean(): could not infer output dtype. "
            f"{'Input' if orig_dtype is None else 'Optional'} dtype must be either "
            f"a floating point or complex dtype. Got: {dtype}"
        ),
    )
    if isinstance(dim, Dim):
        dim = (dim,)  # type: ignore[assignment]
    dims = utils.reduction_dims(a.shape, dim)  # type: ignore[arg-type]
    nelem = 1 if a.ndim == 0 else reduce(operator.mul, (a.shape[i] for i in dims), 1)
    result = true_divide(result, nelem)
    result_dtype = a.dtype if dtype is None else dtype
    result = _maybe_convert_to_dtype(result, result_dtype)  # type: ignore[assignment]
    if out is not None:
        assert isinstance(out, TensorLike)
        out = _maybe_resize_out(out, result.shape)
        return _safe_copy_out(copy_from=result, copy_to=out)  # type: ignore[arg-type]
    return result


@register_decomposition(aten.std_mean.correction)
def std_mean(
    a: TensorLikeType,
    dim: Union[Optional[int], Optional[List[int]]] = None,
    *,
    unbiased: Optional[bool] = None,
    keepdim: bool = False,
    correction: Optional[int] = None,
):
    dim, unbiased = _dim_var_dispatch(dim, unbiased)
    s = std(a, dim, unbiased, keepdim, correction=correction)
    m = mean(a, dim, keepdim)
    return s, m


@register_decomposition(aten.var_mean)
def var_mean(
    a: TensorLikeType,
    dim: Optional[DimsType] = None,
    unbiased: Optional[bool] = None,
    keepdim: bool = False,
    *,
    correction: Optional[int] = None,
):
    dim, unbiased = _dim_var_dispatch(dim, unbiased)
    v = var(a, dim, unbiased, keepdim, correction=correction)
    m = mean(a, dim, keepdim)
    return v, m


@register_decomposition(aten.addr)
@out_wrapper()
@elementwise_type_promotion_wrapper(
    type_promoting_args=("self", "vec1", "vec2"),
    type_promotion_kind=ELEMENTWISE_TYPE_PROMOTION_KIND.DEFAULT,
)
def addr(
    self: TensorLikeType,
    vec1: TensorLikeType,
    vec2: TensorLikeType,
    *,
    beta: NumberType = 1,
    alpha: NumberType = 1,
) -> TensorLikeType:
    check(
        vec1.ndim == 1,
        lambda: f"addr: Expected 1-D argument vec1, but got {vec1.ndim}-D",
    )
    check(
        vec2.ndim == 1,
        lambda: f"addr: Expected 1-D argument vec2, but got {vec2.ndim}-D",
    )
    self = self.expand(vec1.shape[0], vec2.shape[0])
    if utils.is_boolean_dtype(self.dtype):
        # Integers are accepted for booleans
        check(
            is_weakly_lesser_type(type(beta), int),
            lambda: f"expected bool/int beta but got {type(beta)}",
        )
        check(
            is_weakly_lesser_type(type(alpha), int),
            lambda: f"expected bool/int alpha but got {type(beta)}",
        )
        if not beta:
            return torch.outer(vec1, vec2) if alpha else torch.full_like(self, False)
        else:
            return torch.logical_or(
                self,
                torch.outer(vec1, vec2) if alpha else torch.full_like(self, False),
            )
    else:
        check(
            is_weakly_lesser_type(type(beta), dtype_to_type(self.dtype)),
            lambda: f"cannot safely convert {type(beta)} to {self.dtype}",
        )
        check(
            is_weakly_lesser_type(type(alpha), dtype_to_type(self.dtype)),
            lambda: f"cannot safely convert {type(alpha)} to {self.dtype}",
        )
        if beta == 0:
            # This means NaNs from self are dropped if beta is zero
            return alpha * torch.outer(vec1, vec2)
        else:
            return beta * self + alpha * torch.outer(vec1, vec2)


# CompositeImplicitAutograd - don't register decomp
def atleast_1d(
    arg: Union[TensorLikeType, Sequence[TensorLikeType]], *args: TensorLikeType
) -> Union[TensorLikeType, Tuple[TensorLikeType, ...]]:
    """Reference implementation of :func:`torch.atleast_1d`."""
    if not args and isinstance(arg, collections.abc.Sequence):
        args_ = arg
    else:
        assert not isinstance(arg, collections.abc.Sequence)
        args_ = (arg,) + args
    res = tuple(a if a.ndim >= 1 else unsqueeze(a, 0) for a in args_)
    return res if len(res) > 1 else res[0]


# Helper function with assert to avoid MyPy error
# of incompatible type passed to unsqueeze
def _unsqueeze_atleast(
    at_least_fn: Callable, dim: int, arg: TensorLikeType
) -> TensorLikeType:
    arg_ = at_least_fn(arg)
    assert isinstance(arg_, TensorLike)
    return unsqueeze(arg_, dim)


# CompositeImplicitAutograd - don't register decomp
def atleast_2d(
    arg: Union[TensorLikeType, Sequence[TensorLikeType]], *args: TensorLikeType
) -> Union[TensorLikeType, Tuple[TensorLikeType, ...]]:
    """Reference implementation of :func:`torch.atleast_2d`."""
    if not args and isinstance(arg, collections.abc.Sequence):
        args_ = arg
    else:
        assert not isinstance(arg, collections.abc.Sequence)
        args_ = (arg,) + args
    unsqueeze_atleast_1d = partial(_unsqueeze_atleast, atleast_1d, 0)
    res = tuple(a if a.ndim >= 2 else unsqueeze_atleast_1d(a) for a in args_)
    return res if len(res) > 1 else res[0]


# CompositeImplicitAutograd - don't register decomp
def atleast_3d(
    arg: Union[TensorLikeType, Sequence[TensorLikeType]], *args: TensorLikeType
) -> Union[TensorLikeType, Tuple[TensorLikeType, ...]]:
    """Reference implementation of :func:`torch.atleast_3d`."""
    if not args and isinstance(arg, collections.abc.Sequence):
        args_ = arg
    else:
        assert not isinstance(arg, collections.abc.Sequence)
        args_ = (arg,) + args
    unsqueeze_atleast_2d = partial(_unsqueeze_atleast, atleast_2d, -1)
    res = tuple(a if a.ndim >= 3 else unsqueeze_atleast_2d(a) for a in args_)
    return res if len(res) > 1 else res[0]


def as_strided(
    a: TensorLikeType,
    size: ShapeType,
    stride: StrideType,
    storage_offset: Optional[int] = None,
) -> TensorLikeType:
    storage_offset_int = (
        storage_offset if storage_offset is not None else a.storage_offset()
    )
    return prims.as_strided(a, size, stride, storage_offset_int)


@register_decomposition(aten.as_strided_scatter)
def as_strided_scatter(
    input: TensorLikeType,
    src: TensorLikeType,
    size: ShapeType,
    stride: StrideType,
    storage_offset: Optional[int] = None,
) -> TensorLikeType:
    storage_offset_int = 0 if storage_offset is None else storage_offset
    return prims.as_strided_scatter(input, src, size, stride, storage_offset_int)


def broadcast_shapes(*shapes) -> ShapeType:
    return torch.Size(_broadcast_shapes(*shapes))


@aten.broadcast_tensors.default.py_impl(DispatchKey.CompositeImplicitAutograd)
@aten.broadcast_tensors.default.py_impl(DispatchKey.Meta)
def broadcast_tensors(*tensors) -> List[TensorLikeType]:
    if len(tensors) == 1 and not isinstance(tensors[0], Tensor):
        tensors = tensors[0]
    return list(_maybe_broadcast(*tensors, preserve_cpu_scalar_tensors=False))


# CompositeImplicitAutograd - don't register decomp
def broadcast_to(a: TensorLikeType, size: ShapeType) -> TensorLikeType:
    start = len(size) - len(a.shape)
    dims = tuple(range(start, len(a.shape) + start))
    return prims.broadcast_in_dim(a, size, dims)


@register_decomposition(aten.cat)
@out_wrapper()
@elementwise_type_promotion_wrapper(
    type_promoting_args=("tensors",),
    type_promotion_kind=ELEMENTWISE_TYPE_PROMOTION_KIND.NO_OPMATH,
)
def cat(tensors: TensorSequenceType, dim: int = 0) -> TensorLikeType:
    def cat_compute_output_memory_format(inputs):
        format = None
        for t in inputs:
            f = utils.suggest_memory_format(t)
            if f == torch.contiguous_format:
                return f
            if format is not None and format != f:
                return torch.contiguous_format
            format = f
        assert format is not None
        return format

    if len(tensors) == 0:
        msg = "cat expects at least one tensor, but received zero!"
        raise ValueError(msg)

    for tensor in tensors:
        assert isinstance(tensor, TensorLike)

    utils.check_same_device(*tensors, allow_cpu_scalar_tensors=False)

    for t in tensors:
        # match logic in legacy_cat_wrap_dim
        if t.ndim == 1 and t.size(0) == 0:
            continue
        dim = utils.canonicalize_dim(t.ndim, dim)
        utils.validate_idx(t.ndim, dim)
        break

    memory_format = cat_compute_output_memory_format(tensors)

    # Filters tensors with one dimension of length zero
    filtered = tuple(x for x in tensors if not (x.ndim == 1 and x.numel() == 0))
    if len(filtered) == 0:
        t = tensors[0]

        # TODO: fix this to work with meta tensors
        try:
            requires_grad = any(x.requires_grad for x in tensors)
        except Exception:
            requires_grad = False

        return empty(
            (0,),
            dtype=t.dtype,
            device=t.device,
            requires_grad=requires_grad,
            memory_format=memory_format,
        )

    return prims.cat(filtered, dim).clone(memory_format=memory_format)


# CompositeImplicitAutograd - don't register decomp
@out_wrapper()
def column_stack(tensors: TensorSequenceType) -> TensorLikeType:
    aligned_tensors = tuple(
        x if x.ndim > 1 else x.reshape((x.numel(), 1)) for x in tensors
    )
    return cat(aligned_tensors, 1)


def conj(input: TensorLikeType) -> TensorLikeType:
    if not utils.is_complex_dtype(input.dtype):
        return input
    if input.is_sparse:
        return torch.conj_physical(input)
    return prims.conj(input)


# This replicates at::constant_pad_nd, defined in ATen/native/PadNd.cpp
@register_decomposition(aten.constant_pad_nd)
def constant_pad_nd(
    input: TensorLikeType, pad: List[int], value: NumberType = 0
) -> TensorLikeType:
    check(
        len(pad) % 2 == 0,
        lambda: f"Length of pad must be even but instead it equals {len(pad)}",
    )

    input_sizes = input.shape
    l_inp = len(input_sizes)

    l_pad = len(pad) // 2
    l_diff = l_inp - l_pad

    check(
        l_inp >= l_pad,
        lambda: "Length of pad should be no more than twice the number of "
        f"dimensions of the input. Pad length is {len(pad)} while the input has "
        f"{l_inp} dimensions.",
    )

    c_input = input
    for i in range(l_diff, l_inp):
        pad_idx = 2 * (l_inp - i - 1)
        if pad[pad_idx] < 0:
            c_input = c_input.narrow(i, -pad[pad_idx], c_input.shape[i] + pad[pad_idx])

        if pad[pad_idx + 1] < 0:
            c_input = c_input.narrow(i, 0, c_input.shape[i] + pad[pad_idx + 1])

    # if none of the pads are positive we can just return the result
    if builtins.all(p <= 0 for p in pad):
        return c_input.clone()

    new_shape = list(input_sizes[:l_diff])

    for i in range(l_pad):
        pad_idx = len(pad) - ((i + 1) * 2)
        new_dim = input_sizes[l_diff + i] + pad[pad_idx] + pad[pad_idx + 1]
        check(
            new_dim > 0,
            lambda: f"The input size {input_sizes[l_diff + i]}, plus negative padding "
            f"{pad[pad_idx]} and {pad[pad_idx + 1]} resulted in a negative output size, "
            f"which is invalid. Check dimension {l_diff + i} of your input.",
        )
        new_shape.append(new_dim)

    memory_format = utils.suggest_memory_format(input)
    output = torch.empty(
        new_shape,
        dtype=input.dtype,
        device=input.device,
        requires_grad=input.requires_grad,
        memory_format=memory_format,
    )

    if value == 0 and input.dtype == torch.bool:
        value = False
    # torch.fill isn't typed to allow complex values
    output = torch.fill(output, value)  # type: ignore[arg-type]

    c_output = output
    for i in range(l_diff, l_inp):
        pad_idx = 2 * (l_inp - i - 1)
        if pad[pad_idx] > 0:
            c_output = c_output.narrow(
                i, pad[pad_idx], c_output.shape[i] - pad[pad_idx]
            )
        if pad[pad_idx + 1] > 0:
            c_output = c_output.narrow(i, 0, c_output.shape[i] - pad[pad_idx + 1])

    prims.copy_to(c_output, c_input)
    return output


def contiguous(
    a: Tensor, *, memory_format: torch.memory_format = torch.contiguous_format
) -> Tensor:
    check(
        memory_format != torch.preserve_format,
        lambda: "preserve memory format is unsupported by the contiguous operator",
    )

    if utils.is_contiguous_for_memory_format(a, memory_format=memory_format):
        return a

    return torch.clone(a, memory_format=memory_format)


@out_wrapper()
def dstack(tensors: TensorSequenceType) -> TensorLikeType:
    check(len(tensors) > 0, lambda: "dstack expects a non-empty TensorList")
    aligned_tensors = atleast_3d(*tensors)
    return cat(aligned_tensors, 2)


@register_decomposition(aten.expand)
def expand(a: Tensor, *shape) -> Tensor:
    # NOTE: cannot use utils.extract_shape_from_varargs here
    # because that also validates the shape, but the shape
    # given to expand may be "invalid"
    if len(shape) == 1 and isinstance(shape[0], Sequence):
        shape = tuple(shape[0])

    check(
        len(shape) >= len(a.shape),
        lambda: "expand: the requested shape has too few dimensions!",
    )

    offset = len(shape) - len(a.shape)
    shape_ = list(shape)
    for idx, x in enumerate(a.shape):
        offset_idx = idx + offset
        requested_length = shape[offset_idx]
        check(
            requested_length == x or x == 1 or requested_length == -1,
            lambda: f"expand: attempting to expand a dimension of length {x}!",
        )

        shape_[offset_idx] = requested_length if requested_length != -1 else x

    # At this point shape must be valid
    utils.validate_shape(shape_)

    return prims.broadcast_in_dim(
        a, shape_, tuple(range(offset, len(a.shape) + offset))
    )


# CompositeImplicitAutograd - don't register decomp
def expand_as(a: Tensor, b: Tensor) -> Tensor:
    return a.expand(b.shape)


def chunk(a: TensorLikeType, chunks: int, dim: int = 0) -> Tuple[TensorLikeType, ...]:
    if chunks <= 0:
        msg = "Expected at least one chunk, but got {0}!".format(chunks)
        raise ValueError(msg)

    dim = utils.canonicalize_dim(a.ndim, dim)
    length = a.shape[dim]
    chunk_size = math.ceil(length / chunks)
    full_chunks = math.floor(length / chunk_size)
    tail_chunk_size = length % chunk_size

    result = []
    for i in range(full_chunks):
        result.append(narrow(a, dim, i * chunk_size, chunk_size))

    if tail_chunk_size != 0:
        result.append(narrow(a, dim, full_chunks * chunk_size, tail_chunk_size))

    return tuple(result)


# Note: flatten, unlike prim.collapse and prim.collapse_view has an inclusive end_dim
# Note: flatten, unlike other shape operators, returns the input tensor on a no-op (unless
# a 0D tensor is flattened, in which case it's returned in 1D)
# CompositeImplicitAutograd - don't register decomp
def flatten(a: TensorLikeType, start_dim: int = 0, end_dim: int = -1) -> TensorLikeType:
    start_dim = utils.canonicalize_dim(a.ndim, start_dim)
    end_dim = utils.canonicalize_dim(a.ndim, end_dim)

    # Short-circuits on no-op
    if start_dim == end_dim and a.ndim != 0:
        return a

    # Tries to take a view
    # TODO: we could look at directing collapse_view to skip its meta function here (unsafe_collapse_view)
    new_shape, new_strides = prims._collapse_view_helper(a, start_dim, end_dim + 1)
    if new_shape is not None:
        return prims.collapse_view(a, start_dim, end_dim + 1)

    # Makes a copy if it can't make a view
    return prims.collapse(a, start_dim, end_dim + 1)


@register_decomposition(aten.flip)
def flip(a: TensorLikeType, dims: DimsSequenceType) -> TensorLikeType:
    if not isinstance(dims, tuple) and not isinstance(dims, list):
        raise ValueError("dims has to be a sequence of ints")
    dims = utils.canonicalize_dims(a.ndim, dims)  # type: ignore[assignment]
    utils.validate_no_repeating_dims(dims)
    return prims.rev(a, dims)


# CompositeImplicitAutograd - don't register decomp
def fliplr(a: TensorLikeType) -> TensorLikeType:
    if a.ndim < 2:
        raise RuntimeError("Input must be >= 2-d.")

    return flip(a, (1,))


# CompositeImplicitAutograd - don't register decomp
def flipud(a: TensorLikeType) -> TensorLikeType:
    if a.ndim < 1:
        raise RuntimeError("Input must be >= 1-d.")

    return flip(a, (0,))


# CompositeImplicitAutograd - don't register decomp
def narrow(
    a: TensorLikeType, dim: int, start: Union[int, TensorLikeType], length: int
) -> TensorLikeType:
    # Supports Tensor overload that was added for XLA:
    # https://github.com/pytorch/pytorch/issues/31558
    if isinstance(start, TensorLike):
        check(
            start.dim() == 0 and utils.is_integer_dtype(start.dtype),
            lambda: "start must be an 0-dim integral Tensor.",
        )
        start = start.item()  # type: ignore[assignment]
    check(a.dim() > 0, lambda: "narrow() cannot be applied to a 0-dim tensor.")
    check(length >= 0, lambda: "narrow(): length must be non-negative.")
    dim = utils.canonicalize_dim(a.ndim, dim)
    dim_length = a.size(dim)
    # Start being the end is usually invalid since it's out of bounds. So it's
    # not allowed by canonicalize_dim. But for narrow it's valid as long as
    # the length is 0, which is handled by the check below.
    if start != dim_length:
        # Negative start means indexing from the end of dim.
        # Note: a dimension isn't being canonicalized here, this reuses
        # canonicalize_dim because the semantics are similar.
        start = utils.canonicalize_dim(dim_length, start)  # type: ignore[arg-type]
    check(
        start <= dim_length - length,  # type: ignore[arg-type]
        lambda: f"start ({start}) + length ({length}) exceeds dimension size ({dim_length}).",
    )
    return prims.slice_in_dim(a, start, start + length, axis=dim)


# TODO: This must return a sparse tensor if the input is sparse, but refs have
# no sparse support. See narrow_copy_sparse in core.
narrow_copy = _make_copy_from_view(narrow)


def _normalize(
    a: Tensor, norm_dims: DimsType, eps: float
) -> Tuple[Tensor, Tensor, Tensor]:
    """Computes mean and 1/std of a tensor along norm_dims.

    Used as a helper function for normalization layers.

    Args:
        a (Tensor): input tensor
        norm_dims (DimsType): dimensions to normalize over
        eps (float): epsilon for numerical stability

    Returns:
        out (Tensor): normalized tensor.
        mean (Tensor): mean of the tensor along norm_dims.
        rstd (Tensor): 1/std of the tensor along norm_dims.
    """
    norm_dims = utils.canonicalize_dims(a.ndim, norm_dims)
    computation_dtype = utils.get_computation_dtype(a.dtype)
    a_acc = _maybe_convert_to_dtype(a, computation_dtype)
    assert isinstance(a_acc, TensorLike)  # to avoid mypy error for var_mean
    biased_var, mean = torch.var_mean(
        a_acc, dim=norm_dims, unbiased=False, keepdim=True
    )
    rstd = torch.rsqrt(biased_var + eps)
    out = (a - mean) * rstd
    return out, mean, rstd


# add all specified dimensions
def _unsqueeze_multiple(x: TensorLikeType, dimensions: List[int]) -> TensorLikeType:
    for dim in sorted(dimensions):
        x = torch.unsqueeze(x, dim)
    return x


def _squeeze_multiple(x: TensorLikeType, dimensions: List[int]) -> TensorLikeType:
    for dim in reversed(sorted(dimensions)):
        x = torch.squeeze(x, dim)
    return x


@register_decomposition(aten.native_group_norm.default)
def native_group_norm(
    input: Tensor,
    weight: Optional[Tensor],
    bias: Optional[Tensor],
    batch_size: int,
    num_channels: int,
    flattened_inner_size: int,
    num_groups: int,
    eps: float,
) -> Tuple[Tensor, Tensor, Tensor]:
    utils.check(
        input.ndim >= 2,
        lambda: f"Expected at least 2 dimensions for input tensor but received {input.ndim}",
    )
    utils.check(
        num_channels % num_groups == 0,
        lambda: "Expected number of channels in input to be divisible by num_groups, "
        + f"but got input of shape {input.shape} and num_groups = {num_groups}",
    )

    # num_channels / num_groups and flattened inner dimension are the reduction axes
    reduction_dims = [2, 3]
    input_reshaped = torch.reshape(
        input,
        [batch_size, num_groups, num_channels // num_groups, flattened_inner_size],
    )
    out, mean, rstd = _normalize(input_reshaped, reduction_dims, eps)
    out = out.view(input.shape)

    broadcast_dims = [0] + list(dim for dim in range(2, input.ndim))
    unsqueeze_bias = None
    if bias is not None:
        unsqueeze_bias = _unsqueeze_multiple(bias, broadcast_dims)
    unsqueeze_weight = None
    if weight is not None:
        unsqueeze_weight = _unsqueeze_multiple(weight, broadcast_dims)

    if unsqueeze_weight is not None:
        out = out * unsqueeze_weight
    if unsqueeze_bias is not None:
        out = out + unsqueeze_bias

    out = _maybe_convert_to_dtype(out, input.dtype)  # type: ignore[assignment]
    mean = _maybe_convert_to_dtype(mean, input.dtype)  # type: ignore[assignment]
    rstd = _maybe_convert_to_dtype(rstd, input.dtype)  # type: ignore[assignment]

    # remove broadcast dimensions from mean and rstd
    mean = _squeeze_multiple(mean, reduction_dims)
    rstd = _squeeze_multiple(rstd, reduction_dims)
    return (out, mean, rstd)


@register_decomposition(aten.native_layer_norm)
def native_layer_norm(
    input: Tensor,
    normalized_shape: ShapeType,
    weight: Optional[Tensor],
    bias: Optional[Tensor],
    eps: float,
) -> Tuple[Tensor, Tensor, Tensor]:
    normalized_ndim = len(normalized_shape)
    utils.check(
        normalized_ndim >= 1,
        lambda: "Expected normalized_shape to be at least 1-dimensional, i.e., "
        + "containing at least one element, but got normalized_shape = "
        + str(normalized_shape),
    )
    # torch.Size([1, 2, 3]) == [1, 2, 3] evaluates to False
    # while torch.Size([1, 2, 3]) == (1, 2, 3) is True
    # therefore we use tuple(normalized_shape)
    utils.check(
        weight is None or weight.shape == tuple(normalized_shape),
        lambda: "Expected weight to be of same shape as normalized_shape, but got "
        + "weight of shape "
        + str(weight.shape)  # type: ignore[union-attr]
        + " and normalized_shape = "
        + str(normalized_shape),
    )
    utils.check(
        bias is None or bias.shape == tuple(normalized_shape),
        lambda: "Expected bias to be of same shape as normalized_shape, but got "
        + "bias of shape "
        + str(bias.shape)  # type: ignore[union-attr]
        + " and normalized_shape = "
        + str(normalized_shape),
    )
    utils.check(
        input.ndim >= normalized_ndim
        and input.shape[(input.ndim - normalized_ndim) :] == tuple(normalized_shape),
        lambda: "Given normalized_shape="
        + str(normalized_shape)
        + ", expected input with shape "
        + str(normalized_shape)
        + ", but got input of size "
        + str(input.shape),
    )

    input = input.contiguous()
    if weight is not None:
        weight = weight.contiguous()
    if bias is not None:
        bias = bias.contiguous()

    axis = input.ndim - normalized_ndim
    reduction_dims = list(range(axis, input.ndim))
    out, mean, rstd = _normalize(input, reduction_dims, eps)

    if weight is None and bias is not None:
        out = out + bias
    elif weight is not None and bias is None:
        out = out * weight
    elif weight is not None and bias is not None:
        out = out * weight + bias

    out = _maybe_convert_to_dtype(out, input.dtype)  # type: ignore[assignment]
    if input.device.type == "cpu":
        mean = _maybe_convert_to_dtype(mean, input.dtype)  # type: ignore[assignment]
        rstd = _maybe_convert_to_dtype(rstd, input.dtype)  # type: ignore[assignment]
    return (out, mean, rstd)


# TODO: Adding this as a meta function causes functorch tests to fail when compiled with debug mode.
# test/test_eager_transforms.py::TestFunctionalizeCPU::test_functionalize_fx_transpose_simple_cpu
@register_decomposition(aten.permute)
def permute(a: TensorLikeType, *dims) -> TensorLikeType:
    _permutation = utils.canonicalize_dims(
        a.ndim, utils.extract_dims_from_varargs(dims)
    )
    return prims.transpose(a, _permutation)


# Get the new shape and stride after applying unfold to an input tensor
def _get_unfold_shape_stride(
    a_shape: ShapeType, a_stride: StrideType, dimension: int, size: int, step: int
):
    a_ndim = len(a_shape)
    dim = utils.canonicalize_dim(a_ndim, dimension, wrap_scalar=True)
    max_size = 1 if a_ndim == 0 else a_shape[dim]
    last_stride = 1 if a_ndim == 0 else a_stride[dim]

    utils.check(
        size <= max_size,
        lambda: f"Maximum size for tensor at dimension {dim} is {max_size} but size is {size}",
    )

    utils.check(
        step > 0,
        lambda: f"Step is {step} but must be > 0",
    )

    shape = list(a_shape)
    strides = list(a_stride)
    shape.append(size)
    strides.append(last_stride)
    if dim < a_ndim:
        shape[dim] = (shape[dim] - size) // step + 1
        strides[dim] *= step
    return shape, strides


@register_decomposition(aten.repeat)
def repeat(a: Tensor, *repeat_shape) -> Tensor:
    repeat_shape = utils.extract_shape_from_varargs(repeat_shape, validate=False)
    utils.check(
        len(repeat_shape) >= len(a.shape),
        lambda: "repeat: Number of dimensions of repeat dims can not be smaller than number of dimensions of tensor",
    )

    if len(repeat_shape) == 0:
        return torch.clone(a)

    num_new_dimensions = len(repeat_shape) - a.ndim
    padded_shape = [1] * num_new_dimensions
    for dim_size in a.shape:
        padded_shape.append(dim_size)

    target_shape = tuple(
        padded_size * repeat_size
        for padded_size, repeat_size in zip(padded_shape, repeat_shape)
    )

    # return an empty tensor if one of the repeat_shape dimensions is zero
    if 0 in repeat_shape:
        return torch.empty(
            target_shape,
            dtype=a.dtype,
            device=a.device,
            requires_grad=a.requires_grad,
            memory_format=utils.suggest_memory_format(a),
        )

    urtensor_shape = target_shape
    urtensor_stride = utils.make_contiguous_strides_for(target_shape)
    for dim, dim_size in enumerate(padded_shape):
        # repeat each dimension by using unfold_copy operation
        urtensor_shape, urtensor_stride = _get_unfold_shape_stride(
            urtensor_shape, urtensor_stride, dim, dim_size, max(dim_size, 1)
        )

    # derive permute order by sorting urtensor strides
    enumerated_stride = list(enumerate(urtensor_stride))
    enumerated_stride.sort(key=lambda item: item[1], reverse=True)
    permute_order, sorted_stride = zip(*enumerated_stride)

    # add new and expand dimensions according to urtensor
    repeat_xtensor = a.expand(urtensor_shape)

    # clone tensor to concretize expanded dimensions
    cloned_result = torch.clone(repeat_xtensor)

    # transpose axis so strides are in sorted order
    permuted_result = cloned_result.permute(permute_order)

    # reshape to get contiguous tensor with correct target shape
    return permuted_result.reshape(target_shape)


def _reshape_view_helper(a: TensorLikeType, *shape, allow_copy: bool) -> TensorLikeType:
    # Creates a valid shape
    shape = utils.extract_shape_from_varargs(shape, validate=False)
    # Reshape may be given a shape with a -1 length
    # This indicates that the dimension's length should be inferred
    shape = utils.infer_size(shape, a.numel())

    # Short-circuits if shape is the same
    if tuple(a.shape) == tuple(shape):
        return prims.view_of(a)

    # Special-cases tensors with no elements
    if a.numel() == 0:
        return as_strided(a, shape, utils.make_contiguous_strides_for(shape))

    # Special-cases reshaping zero dim tensors
    if a.ndim == 0:
        _a = a
        for length in shape:
            assert length == 1
            _a = unsqueeze(_a, -1)
        return _a

    # Special-cases reshaping to zero dim tensors
    if len(shape) == 0:
        _a = a
        for length in a.shape:
            assert length == 1
            _a = squeeze(_a, -1)
        return _a

    # Handles general case: a 1+D tensor reshaped into a distinct 1+D shape

    # NOTE [Reshape Algorithm]
    # This algorithm works by attempting to greedily construct the desired dimensions in
    # the output shape, left to right. It does this by, conceptually, accumulating
    # dimensions of the original tensor, also left to right, until the dimension
    # can be constructed using prims.split_dim.
    # The algorithm also has special handling for tail squeezes/unsqueezes, like
    # if a reshape from (5, 5) to (5, 5, 1) or vice versa.
    #
    # This algorithm does not flatten the original tensor and then split dims as appropriate
    # because that would create copies more often than this algorithm. flatten is the only
    # operation below which can create a view or a copy, and while it prefers creating
    # views it may sometimes create a copy if the tensor's strides do not permit a view.
    # As a result, this algorithm tries to minimize flattening.
    #
    # Note that a better version of this algorithm may exist. Regions which could be
    # flattened without creating a copy can be identified in advance, and that might
    # allow fewer flatten calls or faster short-circuiting to make a copy.
    idx = 0
    a_ = a
    for length in shape:
        # Handles tail unsqueezes
        if idx >= a_.ndim:
            assert length == 1
            last_dim = a_.ndim - 1
            # NOTE: using split_dim instead of unsqueeze may seem silly here,
            # but it's necessary to get the strides correct
            a_ = prims.split_dim(a_, last_dim, a_.shape[last_dim])
            idx = idx + 1
            continue

        # Skips dimensions that are already the correct length
        if length == a_.shape[idx]:
            idx = idx + 1
            continue

        # Gathers enough original dimensions such that this new dimension can be created
        # Note that this accumulation will terminate because we've verified a and the shape
        # specify the same number of elements above
        accum = a_.shape[idx]
        end = idx
        while accum % length != 0:
            end = end + 1
            accum = accum * a_.shape[end]
        if end != idx:
            # NOTE: in this case multiple dimensions must be flatten to create the desired dimension
            # This flattening is why reshape sometimes creates a copy -- because flattening
            # may return a view of a copy

            # Checks if collapse can be a view and short-circuits to copying reshape if it can't
            new_shape, new_strides = prims._collapse_view_helper(a_, idx, end + 1)
            if new_shape is None:
                if allow_copy:
                    return prims.reshape(a, shape)

                msg = "Cannot view a tensor with shape {0} and strides {1} as a tensor with shape {2}!".format(
                    a.shape, a.stride(), shape
                )
                raise ValueError(msg)

            a_ = flatten(a_, idx, end)

        # Splits the (possibly flattened) dimension to create the desired dim length
        if accum != length:
            a_ = prims.split_dim(a_, idx, length)

        idx = idx + 1

    # Squeezes tail
    while idx < a_.ndim:
        assert a_.shape[idx] == 1
        a_ = squeeze(a_, idx)

    return a_


# CompositeImplicitAutograd - don't register decomp
# NOTE: shape is a vararg because Tensor.reshape can be called with as
# Tensor.reshape(a, b, c) or Tensor.reshape((a, b, c)) Function call
# torch.reshape doesn't support unpacked shapes
def reshape(a: TensorLikeType, *shape: ShapeType) -> TensorLikeType:
    return _reshape_view_helper(a, *shape, allow_copy=True)


# CompositeImplicitAutograd - don't register decomp
def reshape_as(self: TensorLikeType, other: TensorLikeType) -> TensorLikeType:
    return self.reshape(other.size())


@register_decomposition(aten.roll)
def roll(
    a: TensorLikeType, shifts: DimsType, dims: DimsType = tuple()
) -> TensorLikeType:
    """Reference implementation of :func:`torch.roll`."""
    dims = utils.canonicalize_dims(a.ndim, dims)
    # ATen specifies int[1] type for shifts and dims which expands integers to tuples of length 1
    if not isinstance(shifts, Iterable):
        shifts = (shifts,)
    if not isinstance(dims, Iterable):
        dims = (dims,)

    # Avoid modulo by zero
    if a.numel() == 0:
        # Keeping this as ref for now as FakeTensor runs into some issues with complex tensors
        return clone(a)

    len_shifts = len(shifts)
    len_dims = len(dims)
    if len_shifts != 1 or len_dims != 1:
        if len_shifts == 0:
            raise RuntimeError("`shifts` required")
        # Takes care of the case when dims is not specified (default)
        # By default, the tensor is flattened before shifting, after which the original shape is restored
        if len_dims == 0 and len_shifts == 1:
            return torch.roll(torch.flatten(a), shifts, 0).view(a.shape)
        if len_shifts != len_dims:
            raise RuntimeError(
                f"shifts and dimensions must align. shifts: {len_shifts}, dims: {len_dims}"
            )
        assert len_dims > 1
        tail_shifts = shifts[1:]
        tail_dims = dims[1:]
        first_dim_rolled = torch.roll(a, shifts[0], dims[0])
        return torch.roll(first_dim_rolled, tail_shifts, tail_dims)

    # This path is taken when only one dimension is rolled
    # For example to get `first_dim_rolled` above
    dim = dims[0]
    size = a.shape[dim]
    start = (size - shifts[0]) % size
    t0 = torch.narrow(a, dim, start, size - start)
    t1 = torch.narrow(a, dim, 0, start)
    return torch.cat((t0, t1), dim)


@register_decomposition(aten.rot90)
def rot90(
    a: TensorLikeType, k: int = 1, dims: DimsSequenceType = (0, 1)
) -> TensorLikeType:
    """Reference implementation of :func:`torch.rot90`."""
    if len(dims) != 2:
        raise RuntimeError(
            f"expected total rotation dims == 2, but got dims = {len(dims)}"
        )
    if a.ndim < 2:
        raise RuntimeError(f"expected total dims >= 2, but got total dims = {a.ndim}")

    # Do this after the initial checks to be compatible with the behavior in
    # core.
    dims = utils.canonicalize_dims(a.ndim, dims)

    if dims[0] == dims[1]:
        raise RuntimeError(
            f"expected rotation dims to be different, but got dim0 = {dims[0]} and dim1 = {dims[1]}"
        )
    k = k % 4  # Rotation direction is from the second towards the first axis for k < 0
    if k == 1:
        return torch.transpose(torch.flip(a, (dims[1],)), dims[0], dims[1])
    elif k == 2:
        return torch.flip(a, dims)
    elif k == 3:
        return torch.transpose(torch.flip(a, (dims[0],)), dims[0], dims[1])
    else:
        return clone(a, memory_format=torch.contiguous_format)


def _check_stack_inputs(tensors: TensorSequenceType) -> None:
    entry_shape = tensors[0].shape
    for i in range(1, len(tensors)):
        assert tensors[i].shape == entry_shape, (
            f"stack expects each tensor to be equal size, but got {entry_shape} at entry 0"
            f"and {tensors[i].shape} at entry {i}"
        )


@register_decomposition(aten.stack)
@out_wrapper()
def stack(tensors: TensorSequenceType, dim: int = 0) -> TensorLikeType:
    assert len(tensors) > 0, "stack expects a non-empty TensorList"
    wrapped_dim = utils.canonicalize_dim(tensors[0].ndim + 1, dim)
    # Refs need sparse support to check other condition
    if wrapped_dim < tensors[0].ndim:  # and not tensors[0].is_sparse:
        _check_stack_inputs(tensors)
        result_sizes = list(tensors[0].shape)
        result_sizes.insert(wrapped_dim, len(tensors))
        out = torch.cat(tensors, wrapped_dim)
        return out.view(result_sizes)

    # If dim == tensors[0].ndim, view cannot efficiently handle it
    return torch.cat([t.unsqueeze(wrapped_dim) for t in tensors], dim)


# CompositeImplicitAutograd - don't register decomp
@out_wrapper()
def softmax(
    a: TensorLikeType,
    dim: int,
    dtype: Optional[torch.dtype] = None,
) -> TensorLikeType:
    result_dtype = dtype or a.dtype
    computation_dtype = utils.get_computation_dtype(result_dtype)
    a_ = _maybe_convert_to_dtype(a, computation_dtype)
    if a.numel() == 0:
        a_exp = exp(a_)
    else:
        a_max = amax(a_, dim, keepdim=True)
        a_exp = exp(a_ - a_max)
    return _maybe_convert_to_dtype(
        true_divide(a_exp, sum(a_exp, dim, keepdim=True)), result_dtype
    )  # type: ignore[return-value]


# CompositeImplicitAutograd - don't register decomp
@out_wrapper()
def hstack(tensors: TensorSequenceType) -> TensorLikeType:
    check(len(tensors) > 0, lambda: "hstack expects a non-empty TensorList")
    aligned_tensors = atleast_1d(*tensors)
    if aligned_tensors[0].ndim == 1:
        return cat(aligned_tensors, 0)
    return cat(aligned_tensors, 1)


# CompositeImplicitAutograd - don't register decomp
@out_wrapper()
def vstack(tensors: TensorSequenceType) -> TensorLikeType:
    check(len(tensors) > 0, lambda: "vstack expects a non-empty TensorList")
    aligned_tensors = atleast_2d(*tensors)
    return cat(aligned_tensors, 0)


# CompositeImplicitAutograd - don't register decomp
def unflatten(a: TensorLikeType, dim: int, sizes: ShapeType) -> TensorLikeType:
    dim = utils.canonicalize_dim(a.ndim, dim)
    utils.check(len(sizes) != 0, lambda: "unflatten: sizes must be non-empty")
    return a.view(tuple(a.shape[:dim]) + tuple(sizes) + tuple(a.shape[dim + 1 :]))


@register_decomposition(aten.unbind)
def unbind(t: TensorLikeType, dim: int = 0) -> TensorSequenceType:
    dim = utils.canonicalize_dim(t.ndim, dim)
    check(
        len(t.shape) > 0,
        lambda: "Dimension specified as 0 but tensor has no dimensions",
        IndexError,
    )
    return tuple(
        torch.squeeze(s, dim) for s in torch.tensor_split(t, t.shape[dim], dim)
    )


@out_wrapper()
def index_copy(x: TensorLike, dim: int, index: TensorLike, tensor: TensorLike):
    return x.clone(memory_format=torch.contiguous_format).index_copy_(
        dim, index, tensor
    )


def index_copy_(x: TensorLike, dim: int, index: TensorLike, tensor: TensorLike):
    dim = utils.canonicalize_dims(x.ndim, dim)
    utils.check(
        index.ndim <= 1,
        lambda: f"Index should have dimension 1 or 0 (got {index.ndim})",
    )
    # Treat scalars as elements of \R^1
    y = x.unsqueeze(0) if x.ndim == 0 else x
    idx = (slice(None),) * dim + (index,)
    y[idx] = tensor
    return x


@register_decomposition(aten.index_fill)
def index_fill(
    x: TensorLike, dim: int, index: TensorLike, value: Union[NumberType, TensorLike]
):
    return _index_fill(x, dim, index, value, inplace=False)


@register_decomposition(aten.index_fill_)
def index_fill_(
    x: TensorLike, dim: int, index: TensorLike, value: Union[NumberType, TensorLike]
):
    return _index_fill(x, dim, index, value, inplace=True)


def _index_fill(
    x: TensorLike,
    dim: int,
    index: TensorLike,
    value: Union[NumberType, TensorLike],
    *,
    inplace: bool,
):
    utils.check(
        index.ndim <= 1,
        lambda: f"Index should have dimension 1 or 0 (got {index.ndim})",
    )
    if isinstance(value, TensorLike):
        utils.check(
            value.ndim == 0,
            lambda: "Only supports 0-dimensional value tensor. "  # type: ignore[union-attr]
            f"Got a tensor with {value.ndim} dimensions.",
        )  # type: ignore[arg-type]
    else:
        value = torch.scalar_tensor(
            value, dtype=x.dtype, layout=x.layout, device=x.device  # type: ignore[arg-type]
        )

    # index_copy has some unnecessary preconditions when x is a scalar. We do this to work through them
    zero_dim = x.ndim == 0
    y = x.unsqueeze(0) if zero_dim else x
    # index_copy does not broadcast on value so we have to do it manually
    shape = list(y.shape)
    shape[dim] = index.numel()
    value = value.expand(shape)
    index_copy = Tensor.index_copy_ if inplace else torch.index_copy
    out = index_copy(y, dim, index, value)  # type: ignore[operator]
    if inplace:
        return x
    else:
        if zero_dim:
            # The clone is necessary so that it returns a fresh tensor rather than a view
            out = out.squeeze(0).clone()
        # index_fill preserves the strides. index_copy always returns contiguous tensors
        if out.stride() != x.stride():
            new_out = torch.empty_like(x)
            new_out.copy_(out)
            out = new_out
        return out


@out_wrapper()
def index_add(
    x: TensorLike,
    dim: int,
    index: TensorLike,
    tensor: TensorLike,
    *,
    alpha: NumberType = 1,
):
    # index_add always returns a new contiguous tensor
    return x.clone(memory_format=torch.contiguous_format).index_add_(
        dim, index, tensor, alpha=alpha  # type: ignore[arg-type]
    )


@register_decomposition(aten.index_select)
@out_wrapper()
def index_select(x: TensorLike, dim: int, index: TensorLike):
    dim = utils.canonicalize_dims(x.ndim, dim)
    utils.check(
        index.ndim <= 1,
        lambda: f"Index should have dimension 1 or 0 (got {index.ndim})",
    )
    if index.ndim == 0:
        index = index.unsqueeze(0)
    if x.ndim == 0:
        # Treat scalars as elements of \R^1
        # We cannot use x[idx] here as it accesses item() (??), hence this awkward construction
        return torch.empty_like(x).index_copy(0, index, x.expand_as(index))

    idx = (slice(None),) * dim + (index,)
    return x[idx]


@register_decomposition(aten.squeeze)
def squeeze(a: TensorLikeType, dim: Optional[DimsType] = None) -> TensorLikeType:
    if dim is None:
        dims = tuple(idx for idx, size in enumerate(a.shape) if size == 1)
        return prims.squeeze(a, dims) if dims else prims.view_of(a)

    ndim = a.ndim
    dim = utils.canonicalize_dims(ndim, dim)
    dims = (dim,) if isinstance(dim, Dim) else dim
    # Short-circuits if the tensor has no dimensions
    if ndim == 0:
        assert len(dims) == 0 or dims == (0,)
        return prims.view_of(a)

    # Note: squeeze does not modify tensors when the given dim is not a dimension of length 1
    dims = tuple(d for d in dims if a.shape[d] == 1)
    return prims.squeeze(a, dims) if dims else prims.view_of(a)


# Note: does not work with TensorMetas because of data-dependent control-flow
# CompositeImplicitAutograd - don't register decomp
def tensor_split(
    a: TensorLikeType,
    indices_or_sections: Union[Tensor, DimsType],
    dim: int = 0,
) -> Tuple[TensorLikeType, ...]:
    _dim = utils.canonicalize_dim(a.ndim, dim)
    if a.ndim == 0:
        msg = "tensor_split: received a rank zero tensor, but expected a tensor of rank one or greater!"
        raise ValueError(msg)

    # If indices_or_sections is a tensor, it must be a CPU Long tensor
    if isinstance(indices_or_sections, TensorLike):
        if not indices_or_sections.device.type == "cpu":
            msg = "tensor_split: if indices_or_sections is a tensor it must be on the CPU, but received one on {0}".format(
                indices_or_sections.device
            )
            raise ValueError(msg)
        if indices_or_sections.dtype != torch.long:
            msg = "tensor_split: if indices_or_sections is a tensor it must have long dtype, "
            " but received one with dtype {0}".format(indices_or_sections.dtype)
            raise ValueError(msg)

    # Case 0 -- indices_or_sections is an integer or a scalar tensor n and a is split along dim into n parts of equal-ish length
    if isinstance(indices_or_sections, IntLike) or (
        isinstance(indices_or_sections, TensorLike) and indices_or_sections.ndim == 0
    ):
        sections: int = (
            indices_or_sections  # type: ignore[assignment]
            if isinstance(indices_or_sections, Number)
            else indices_or_sections.item()
        )

        if sections <= 0:
            msg = "tensor_split: number of sections must be greater than 0, but was {0}".format(
                sections
            )
            raise ValueError(msg)

        splits = []
        dim_size = a.shape[_dim]
        min_split_size = math.floor(dim_size / sections)
        num_splits_one_extra = dim_size % sections
        start_idx = 0
        for split_idx in range(sections):
            split_size = (
                min_split_size + 1
                if (split_idx < num_splits_one_extra)
                else min_split_size
            )
            s = prims.slice_in_dim(a, start_idx, start_idx + split_size, axis=_dim)
            splits.append(s)
            start_idx = start_idx + split_size

        return tuple(splits)
    # Case 1 -- indices_or_sections is a sequence of integers or a 1D tensor describing the splits
    else:
        indices = indices_or_sections
        if isinstance(indices_or_sections, TensorLike):
            if indices_or_sections.ndim != 1:
                msg = "tensor_split: non-scalar indices_or_sections tensors must have only one dimension, "
                "but received a tensor with {0} dimensions".format(
                    indices_or_sections.ndim
                )
                raise ValueError(msg)

            indices = indices_or_sections.tolist()

        splits = []
        start_idx = 0
        for x in indices:
            splits.append(prims.slice_in_dim(a, start_idx, x, axis=_dim))
            start_idx = x
        splits.append(prims.slice_in_dim(a, start_idx, a.shape[_dim], axis=_dim))
        return tuple(splits)


# CompositeImplicitAutograd - don't register decomp
def hsplit(
    a: TensorLikeType, indices_or_sections: DimsType
) -> Tuple[TensorLikeType, ...]:
    check(
        a.ndim >= 1,
        lambda: (
            "torch.hsplit requires a tensor with at least 1 dimension, but got a tensor with "
            + str(a.ndim)
            + " dimensions!"
        ),
    )
    dim = 0 if a.ndim == 1 else 1
    if isinstance(indices_or_sections, IntLike):
        split_size = indices_or_sections
        check(
            (split_size != 0 and a.shape[dim] % split_size == 0),
            lambda: (
                "torch.hsplit attempted to split along dimension "
                + str(dim)
                + ", but the size of the dimension "
                + str(a.shape[dim])
                + " is not divisible by the split_size "
                + str(split_size)
                + "!"
            ),
        )
        return tensor_split(a, split_size, dim)

    check(
        isinstance(indices_or_sections, (list, tuple)),
        lambda: (
            "hsplit(): received an invalid combination of arguments. "
            "Expected indices_or_sections to be of type int, list of ints or tuple of ints "
            f"but got type {type(indices_or_sections)}"
        ),
        exc_type=TypeError,
    )

    split_sizes = indices_or_sections
    return tensor_split(a, split_sizes, dim)


# CompositeImplicitAutograd - don't register decomp
def vsplit(
    a: TensorLikeType, indices_or_sections: DimsType
) -> Tuple[TensorLikeType, ...]:
    check(
        a.ndim >= 2,
        lambda: (
            "torch.vsplit requires a tensor with at least 2 dimension, but got a tensor with "
            + str(a.ndim)
            + " dimensions!"
        ),
    )
    if isinstance(indices_or_sections, IntLike):
        split_size = indices_or_sections
        check(
            (split_size != 0 and a.shape[0] % split_size == 0),
            lambda: (
                f"torch.vsplit attempted to split along dimension 0"
                f", but the size of the dimension "
                f"{a.shape[0]}"
                f" is not divisible by the split_size "
                f"{split_size}"
                f"!"
            ),
        )
        return tensor_split(a, split_size, 0)

    check(
        isinstance(indices_or_sections, (list, tuple)),
        lambda: (
            "vsplit(): received an invalid combination of arguments. "
            "Expected indices_or_sections to be of type int, list of ints or tuple of ints "
            f"but got type {type(indices_or_sections)}"
        ),
        exc_type=TypeError,
    )

    split_sizes = indices_or_sections
    return tensor_split(a, split_sizes, 0)


@register_decomposition(aten.diag.out)
@out_wrapper()
def diag(
    self: TensorLikeType,
    offset: int = 0,
) -> TensorLikeType:
    ndim = self.dim()
    utils.check(
        ndim in (1, 2), lambda: f"diag(): Supports 1D or 2D tensors. Got {ndim}D"
    )
    if ndim == 1:
        return torch.diag_embed(self, offset)
    else:
        return torch.diagonal_copy(self, offset)


@register_decomposition(aten.diagonal_scatter)
@out_wrapper()
def diagonal_scatter(
    input: TensorLikeType,
    src: TensorLikeType,
    offset: int = 0,
    dim1: int = 0,
    dim2: int = 1,
) -> TensorLikeType:
    out = utils.clone_preserve_strides(input)
    diag = out.diagonal(offset, dim1, dim2)
    check(
        diag.shape == src.shape,
        lambda: "expected src to have a size equal to the diagonal of the input."
        f"Got {src.shape} for a diagonal of shape {diag.shape}",
    )
    copy_to(diag, src)
    return out


@register_decomposition(aten.diagonal)
def diagonal(
    self: TensorLikeType,
    offset: int = 0,
    dim1: int = 0,
    dim2: int = 1,
) -> TensorLikeType:
    """
    Reference implementation of torch.diagonal
    """
    num_dims = self.dim()
    dim1 = utils.canonicalize_dim(idx=dim1, rank=num_dims)
    dim2 = utils.canonicalize_dim(idx=dim2, rank=num_dims)

    check(
        dim1 != dim2, lambda: f"diagonal dimensions cannot be identical {dim1}, {dim2}"
    )

    storage_offset = self.storage_offset()

    if offset >= 0:
        diag_size = max(min(self.size()[dim1], self.size()[dim2] - offset), 0)
    else:
        diag_size = max(min(self.size()[dim1] + offset, self.size()[dim2]), 0)

    if diag_size > 0:
        if offset >= 0:
            storage_offset += offset * self.stride()[dim2]
        else:
            storage_offset -= offset * self.stride()[dim1]

    sizes = [s for i, s in enumerate(self.size()) if i not in (dim1, dim2)]
    sizes.append(diag_size)

    strides = [s for i, s in enumerate(self.stride()) if i not in (dim1, dim2)]
    strides.append(self.stride()[dim1] + self.stride()[dim2])

    result = self.as_strided(size=sizes, stride=strides, storage_offset=storage_offset)

    return result


diagonal_copy = _make_copy_from_view(diagonal)


@register_decomposition(aten.diag_embed)
@out_wrapper()
def diag_embed(
    t: TensorLikeType,
    offset: int = 0,
    dim1: int = -2,
    dim2: int = -1,
) -> TensorLikeType:
    """
    Reference implementation of torch.diag_embed
    """
    # as per the docs, exchanging dims is equivalent to changing the sign of
    # offset
    if dim1 > dim2:
        dim1, dim2 = dim2, dim1
        offset = -offset

    # convert from negative dims
    rank = t.ndim + 1
    dim1 = utils.canonicalize_dim(rank=rank, idx=dim1)
    dim2 = utils.canonicalize_dim(rank=rank, idx=dim2)

    check(
        dim1 != dim2, lambda: f"diagonal dimensions cannot be identical {dim1}, {dim2}"
    )

    # as per the docs, the size of last dim is placed at dim1 and dim2
    last_dim = t.size(-1)

    if offset != 0:
        # add padding to match the new size
        t_shape = list(t.shape)
        t_shape[-1] = builtins.abs(offset)
        z = torch.zeros(t_shape, dtype=t.dtype, device=t.device, requires_grad=False)
        pair = (z, t) if offset > 0 else (t, z)
        t = torch.cat(pair, dim=-1)
        # make sure the diagonal always has the same size
        last_dim += builtins.abs(offset)

    # preserve original data, but place 1 at dim1 and move last dim to dim2
    t = t.unsqueeze(dim1).movedim(-1, dim2)

    # generate ranges shifting indices based on offset
    a_range = torch.arange(last_dim, device=t.device, dtype=torch.int64)
    b_range = torch.arange(
        offset, last_dim + offset, device=t.device, dtype=torch.int64
    )

    # broadcast
    cond = a_range == b_range.unsqueeze(-1)
    cond_shape = [last_dim if i in (dim1, dim2) else 1 for i in range(len(t.shape))]
    cond = cond.reshape(cond_shape)

    # aten.diag_embed always returns a new contiguous tensor
    # contiguous() is needed to correctly model the output stride
    return utils.mask_tensor(cond, t).contiguous()


# CompositeImplicitAutograd - don't register decomp
def dsplit(a: TensorLikeType, sections: DimsType) -> TensorSequenceType:
    if a.ndim < 3:
        raise RuntimeError(
            f"torch.dsplit requires a tensor with at least 3 dimension, but got a tensor with {a.ndim} dimensions!"
        )
    if isinstance(sections, IntLike) and (sections == 0 or a.shape[2] % sections != 0):
        raise RuntimeError(
            "torch.dsplit attempted to split along dimension 2, "
            + f"but the size of the dimension {a.shape[2]} is not divisible by the split_size {sections}!"
        )
    return tensor_split(a, sections, 2)


@register_decomposition(aten.t.default)
def t(a: TensorLikeType):
    # TODO: Add sparse support
    # if a.is_sparse:
    #     sparse_dim = a.sparse_dim()
    #     dense_dim = a.dense_dim()
    #     if not (sparse_dim <= 2 and dense_dim == 0):
    #         raise RuntimeError(
    #             f"t() expects a tensor with <= 2 sparse and 0 dense dimensions, but got {sparse_dim} sparse and"
    #             f"{dense_dim} dense dimensions"
    #         )
    if a.ndim > 2:
        raise RuntimeError(
            f"t() expects a tensor with <= 2 dimensions, but self is {a.ndim}D"
        )
    return torch.transpose(a, 0, 0 if a.ndim < 2 else 1)


# CompositeImplicitAutograd - don't register decomp
def T(a: TensorLikeType) -> TensorLikeType:
    # n != 2 && n != 0 is deprecated in regular PyTorch.
    check(
        a.ndim in (0, 2),
        lambda: (
            "The use of `x.T` on tensors of dimension other than 0 or 2 "
            "to reverse their shape is not supported."
        ),
    )
    return a.t()


@register_decomposition(aten.transpose)
def transpose(a: TensorLikeType, dim0: int, dim1: int) -> TensorLikeType:
    _dim0, _dim1 = utils.canonicalize_dims(a.ndim, (dim0, dim1))  # type: ignore[misc]

    if a.ndim <= 1 or dim0 == dim1:
        return prims.view_of(a)

    _permutation = list(range(0, a.ndim))
    _permutation[_dim0] = _dim1
    _permutation[_dim1] = _dim0
    return torch.permute(a, _permutation)


# Aliases for transpose
swap_axes = transpose


@register_decomposition(aten.unfold)
def unfold(
    self: TensorLikeType, dimension: int, size: int, step: int
) -> TensorLikeType:
    shape, strides = _get_unfold_shape_stride(
        self.shape, self.stride(), dimension, size, step
    )
    return self.as_strided(shape, strides)


@register_decomposition(aten.unfold_copy)
@out_wrapper()
def unfold_copy(self: TensorLikeType, dimension: int, size: int, step: int):
    return self.unfold(dimension, size, step).clone(
        memory_format=torch.contiguous_format
    )


@register_decomposition(aten.cumsum)
def cumsum(
    a: TensorLikeType,
    dim: int,
    *,
    keepdim: bool = False,
    dtype: Optional[torch.dtype] = None,
    out: Optional[Tensor] = None,
) -> TensorLikeType:
    # We implement all the kwargs of a reduction. ATen just handles dtype
    # nb. This decomposition may not be as efficient as a backend-specific implementation
    ndim = a.ndim
    dim = utils.canonicalize_dim(ndim, dim)
    if ndim == 0:
        return sum(a.unsqueeze(0), dim=0, keepdim=keepdim, dtype=dtype, out=out)
    a = a.unsqueeze(dim + 1)
    rg = torch.arange(a.shape[dim], device=a.device)
    mask = rg.unsqueeze(1) <= rg
    for _ in range(ndim - dim - 1):
        mask = mask.unsqueeze(-1)
    masked_a = utils.mask_tensor(mask, a)
    return sum(masked_a, dim=dim, keepdim=keepdim, dtype=dtype, out=out)


# Note: although squeeze is documented as having the out= kwarg it doesn't
@register_decomposition(aten.unsqueeze)
def unsqueeze(a: TensorLikeType, dim: int) -> TensorLikeType:
    # Note that unsqueeze canonicalizes with rank + 1 because it allows
    # a new innermost dimension to be specified
    ndim = a.ndim + 1
    dim = utils.canonicalize_dim(ndim, dim)
    return prims.expand_dims(a, (dim,), ndim=ndim)


# NOTE: shape is a vararg because Tensor.reshape can be called with as
# Tensor.view(a, b, c) or Tensor.view((a, b, c)) Function call torch.view
# doesn't support unpacked shapes
# TODO: Turn this into a decomposition (currently fails on reshape meta tests)
@register_decomposition(aten.view)
def view(a: TensorLikeType, *shape: ShapeType) -> TensorLikeType:
    return _reshape_view_helper(a, *shape, allow_copy=False)


# CompositeImplicitAutograd - don't register decomp
def view_as(self: TensorLikeType, other: TensorLikeType) -> TensorLikeType:
    return self.view(other.size())


# CompositeImplicitAutograd - don't register decomp
def ravel(a: TensorLikeType) -> TensorLikeType:
    return reshape(a, (-1,))


@register_decomposition(aten.empty.memory_format)
@out_wrapper()
def empty(
    *shape,
    dtype: Optional[torch.dtype] = None,
    layout: torch.layout = torch.strided,
    device: Optional[torch.device] = None,
    requires_grad: bool = False,
    pin_memory: bool = False,
    memory_format: torch.memory_format = torch.contiguous_format,
) -> TensorLikeType:
    check(
        memory_format != torch.preserve_format,
        lambda: "torch.empty: the Preserve memory format is not supported",
    )

    shape = utils.extract_shape_from_varargs(shape)

    if memory_format == torch.contiguous_format:
        strides = utils.make_contiguous_strides_for(shape)
    elif memory_format == torch.channels_last_3d:
        strides = utils.make_channels_last_3d_strides_for(shape)
    else:  # memory_format == torch.channels_last
        check(
            memory_format == torch.channels_last,
            lambda: f"torch.empty: received an unknown memory format {memory_format}!",
        )
        strides = utils.make_channels_last_2d_strides_for(shape)

    return torch.empty_strided(
        shape,
        strides,
        dtype=dtype,
        layout=layout,
        device=device,
        pin_memory=pin_memory,
        requires_grad=requires_grad,
    )


@register_decomposition(aten.new_empty)
def new_empty(
    a: TensorLikeType,
    size: ShapeType,
    *,
    dtype: Optional[torch.dtype] = None,
    layout: Optional[torch.layout] = None,
    device: Optional[torch.device] = None,
    pin_memory: bool = False,
) -> TensorLikeType:

    dtype = a.dtype if dtype is None else dtype
    layout = a.layout if layout is None else layout
    device = a.device if device is None else device

    return torch.empty(
        size,
        dtype=dtype,
        device=device,
        pin_memory=pin_memory,
        layout=layout,
    )


@register_decomposition(aten.new_empty_strided)
def new_empty_strided(
    a: TensorLikeType,
    size: ShapeType,
    stride: StrideType,
    *,
    dtype: Optional[torch.dtype] = None,
    layout: Optional[torch.layout] = None,
    device: Optional[torch.device] = None,
    pin_memory: bool = False,
) -> TensorLikeType:
    """
    Reference implementation of torch.Tensor.new_empty_strided
    """

    dtype = a.dtype if dtype is None else dtype
    layout = a.layout if layout is None else layout
    device = a.device if device is None else device

    return torch.empty_strided(
        size,
        stride,
        dtype=dtype,
        device=device,
        pin_memory=pin_memory,
        layout=layout,
    )


@register_decomposition(aten.zeros.default)
@out_wrapper()
def zeros(
    *size,
    dtype: Optional[torch.dtype] = None,
    layout: torch.layout = torch.strided,
    device: Optional[torch.device] = None,
    pin_memory: bool = False,
    requires_grad: bool = False,
) -> TensorLikeType:
    size = utils.extract_shape_from_varargs(size)

    if dtype is None:
        dtype = torch.get_default_dtype()

    return torch.full(
        size,
        False if dtype == torch.bool else 0,
        dtype=dtype,
        layout=layout,
        device=device,
        pin_memory=pin_memory,
        requires_grad=requires_grad,
    )


@register_decomposition(aten.new_zeros)
def new_zeros(
    a: TensorLikeType,
    size: ShapeType,
    *,
    dtype: Optional[torch.dtype] = None,
    layout: Optional[torch.layout] = None,
    device: Optional[torch.device] = None,
    pin_memory: bool = False,
    requires_grad: bool = False,
) -> TensorLikeType:
    dtype = a.dtype if dtype is None else dtype
    layout = a.layout if layout is None else layout
    device = a.device if device is None else device

    return torch.full(
        size,
        False if (dtype or a.dtype) == torch.bool else 0,
        dtype=dtype,
        layout=layout,
        device=device,
        pin_memory=pin_memory,
        requires_grad=requires_grad,
    )


@register_decomposition(aten.ones.default)
@out_wrapper()
def ones(
    *size,
    dtype: Optional[torch.dtype] = None,
    layout: torch.layout = torch.strided,
    device: Optional[torch.device] = None,
    pin_memory: bool = False,
    requires_grad: bool = False,
) -> TensorLikeType:
    size = utils.extract_shape_from_varargs(size)

    if dtype is None:
        dtype = torch.get_default_dtype()

    return torch.full(
        size,
        True if dtype == torch.bool else 1,
        dtype=dtype,
        layout=layout,
        device=device,
        pin_memory=pin_memory,
        requires_grad=requires_grad,
    )


@register_decomposition(aten.new_ones)
def new_ones(
    a: TensorLikeType,
    size: ShapeType,
    *,
    dtype: Optional[torch.dtype] = None,
    layout: Optional[torch.layout] = None,
    device: Optional[torch.device] = None,
    pin_memory: bool = False,
    requires_grad: bool = False,
) -> TensorLikeType:
    dtype = a.dtype if dtype is None else dtype
    layout = a.layout if layout is None else layout
    device = a.device if device is None else device

    return torch.full(
        size,
        True if (dtype or a.dtype) == torch.bool else 1,
        dtype=dtype,
        layout=layout,
        device=device,
        pin_memory=pin_memory,
        requires_grad=requires_grad,
    )


@register_decomposition(aten.new_full)
def new_full(
    a: TensorLikeType,
    size: ShapeType,
    fill_value: Union[int, float, bool],
    *,
    dtype: Optional[torch.dtype] = None,
    layout: Optional[torch.layout] = None,
    device: Optional[torch.device] = None,
    pin_memory: bool = False,
) -> TensorLikeType:
    dtype = a.dtype if dtype is None else dtype
    layout = a.layout if layout is None else layout
    device = a.device if device is None else device

    return torch.full(
        size,
        fill_value,
        dtype=dtype,
        layout=layout,
        device=device,
        pin_memory=pin_memory,
    )


@register_decomposition(aten.empty_like)
def empty_like(
    a: TensorLikeType,
    *,
    dtype: Optional[torch.dtype] = None,
    device: Optional[torch.device] = None,
    layout: Optional[torch.layout] = None,
    pin_memory: bool = False,
    requires_grad: bool = False,
    memory_format: torch.memory_format = torch.preserve_format,
) -> TensorLikeType:

    dtype = a.dtype if dtype is None else dtype
    layout = a.layout if layout is None else layout
    device = a.device if device is None else device

    strides: Tuple[int, ...]

    if memory_format != torch.preserve_format:
        return torch.empty(
            a.shape,
            dtype=dtype,
            layout=layout,
            device=device,
            requires_grad=requires_grad,
            pin_memory=pin_memory,
            memory_format=memory_format,
        )

    # memory_format == torch.preserve_format
    strides = utils.compute_elementwise_output_strides(a)
    return torch.empty_strided(
        a.shape,
        strides,
        dtype=dtype,
        layout=layout,
        device=device,
        pin_memory=pin_memory,
        requires_grad=requires_grad,
    )


@register_decomposition(
    [
        aten.arange.default,
        aten.arange.start,
        aten.arange.start_step,
    ]
)
@out_wrapper()
def arange(
    start: NumberType = 0,
    end: Optional[NumberType] = None,
    step: NumberType = 1,
    *,
    dtype: Optional[torch.dtype] = None,
    layout: torch.layout = torch.strided,
    device: Optional[torch.device] = None,
    pin_memory: bool = False,
    requires_grad: bool = False,
) -> TensorLikeType:
    utils.check_layout(layout)
    utils.check_pin_memory(pin_memory)
    # Case: torch.arange(5)
    if end is None:
        end = start
        start = 0
    return prims.arange(
        start,
        end,
        step,
        dtype=dtype,
        # layout=layout,
        device=device,
        # pin_memory=pin_memory,
        requires_grad=requires_grad,
    )


@register_decomposition(aten.lerp)
@out_wrapper()
@elementwise_type_promotion_wrapper(
    type_promoting_args=("start", "end", "weight"),
    type_promotion_kind=ELEMENTWISE_TYPE_PROMOTION_KIND.DEFAULT,
)
def lerp(start: Tensor, end: Tensor, weight: Union[Tensor, NumberType]):
    if isinstance(weight, Number):
        weight = start.new_full((), weight)  # type: ignore[arg-type]
    assert isinstance(weight, Tensor)  # mypy
    # We implement it this way for numerical stability. We assume (in the stability optimisation)
    # that 0 <= weight <= 1. We take the abs to deal with complex numbers
    # We want to perform operations near zero, which is where floating points are most precise
    # thus, we perform the following optimisation:
    # If weight.abs() >= 0.5:
    #    return (1 - weight) * (start - end) + end
    mask = weight.abs() >= 0.5
    coeff = torch.where(mask, weight - 1, weight)
    base = torch.where(mask, end, start)
    return coeff * (end - start) + base


@register_decomposition(aten.linspace)
@out_wrapper()
def linspace(
    start: NumberType,
    end: NumberType,
    steps: NumberType,
    *,
    dtype: Optional[torch.dtype] = None,
    device: Optional[torch.device] = None,
    layout: torch.layout = torch.strided,
    pin_memory: bool = False,
    requires_grad: bool = False,
) -> TensorLikeType:
    if py_any(isinstance(arg, complex) for arg in (start, end, steps)):
        default_complex_dtype = utils.corresponding_complex_dtype(
            torch.get_default_dtype()
        )
        if dtype is None:
            dtype = default_complex_dtype
        else:
            check(
                utils.is_complex_dtype(dtype),
                lambda: f"linspace(): inferred dtype {default_complex_dtype} can't be safely cast to passed dtype {dtype}",
            )
    else:
        dtype = dtype or torch.get_default_dtype()
    assert isinstance(dtype, torch.dtype)

    # steps does not participate in the computation of the dtype
    check(
        isinstance(steps, IntLike),
        lambda: "steps must be int, not float",
        exc_type=TypeError,
    )
    assert isinstance(steps, IntLike)  # for mypy
    check(steps >= 0, lambda: "number of steps must be non-negative")

    factory_kwargs = {
        "layout": layout,
        "device": device,
        "pin_memory": pin_memory,
        "requires_grad": requires_grad,
    }
    if steps == 0:
        return torch.full((0,), 0, dtype=dtype, **factory_kwargs)  # type: ignore[arg-type]
    if steps == 1:
        return torch.full((1,), start, dtype=dtype, **factory_kwargs)  # type: ignore[arg-type]
    if start == end:
        return torch.full((steps,), start, dtype=dtype, **factory_kwargs)  # type: ignore[arg-type]

    # Perform in arange in int because some backends like ATen or Triton do not support all the dtypes
    rg = torch.arange(0, steps, **factory_kwargs)  # type: ignore[arg-type]

    # Small types need to be computed in higher precision as this is, at heart, an associative scan
    dtype_red = (
        torch.int64
        if (utils.is_boolean_dtype(dtype) or utils.is_integer_dtype(dtype))
        else dtype
    )
    computation_dtype, _ = utils.reduction_dtypes(
        rg, REDUCTION_OUTPUT_TYPE_KIND.SAME, dtype_red
    )
    cast_rg = partial(_maybe_convert_to_dtype, dtype=computation_dtype)

    # We implement torch.lerp without performing rg / (steps - 1) explicitly
    # With this we get out[0] == start, out[-1] == end
    step = (end - start) / (steps - 1)
    out = torch.where(
        rg < steps / 2,
        start + step * cast_rg(rg),  # type: ignore[arg-type,operator]
        end - step * cast_rg((steps - 1) - rg),  # type: ignore[arg-type,operator]
    )
    return _maybe_convert_to_dtype(out, dtype)  # type: ignore[return-value]


@register_decomposition(aten.logspace)
@out_wrapper()
def logspace(
    start: NumberType,
    end: NumberType,
    steps: NumberType,
    base: NumberType = 10,
    *,
    dtype: Optional[torch.dtype] = None,
    device: Optional[torch.device] = None,
    layout: torch.layout = torch.strided,
    pin_memory: bool = False,
    requires_grad: bool = False,
) -> TensorLikeType:
    if dtype is None:
        dtype = torch.get_default_dtype()

    # NB: NumPy doesn't have this cast
    if prims.utils.is_integer_dtype(dtype):
        if isinstance(start, FloatLike):
            start = sym_int(start)
        if isinstance(end, FloatLike):
            end = sym_int(end)

    assert not isinstance(base, complex)  # for mypy
    if base < 0:
        raise NotImplementedError
    ret = torch.linspace(
        start,
        end,
        steps,
        dtype=torch.float64,
        layout=layout,
        device=device,
        pin_memory=pin_memory,
        requires_grad=requires_grad,
    )
    return prims.to_dtype(torch.pow(base, ret), dtype)


@overload
def meshgrid(tensors: Sequence[TensorLikeType], indexing: str):
    pass


@overload
def meshgrid(*tensors: TensorLikeType, indexing: str):
    pass


@register_decomposition(aten.meshgrid)
def meshgrid(
    *tensors: Union[TensorLikeType, List[TensorLikeType], Tuple[TensorLikeType]],
    indexing: str,
) -> List[TensorLikeType]:
    # This ref simultaneously handles two overloads (see stubs above)
    # The `indexing` argument is currently optional for torch.meshgrid, but we
    # plan to make the argument required: https://github.com/pytorch/pytorch/issues/50276
    if isinstance(tensors[0], list) or isinstance(tensors[0], tuple):
        assert len(tensors) == 1
        tensors = tuple(tensors[0])

    check(
        py_all(isinstance(a, TensorLike) for a in tensors),
        lambda: "meshgrid expects its inputs to be tensors",
    )

    check(len(tensors) > 0, lambda: "meshgrid expects a non-empty TensorList")

    for i in range(len(tensors) - 1):
        check(
            tensors[i].dtype == tensors[i + 1].dtype,  # type: ignore[union-attr]
            lambda: "meshgrid expects all tensors to have the same dtype",
        )
        check(
            tensors[i].device == tensors[i + 1].device,  # type: ignore[union-attr]
            lambda: "meshgrid expects all tensors to have the same device",
        )

    swap_first_and_second_tensors = False
    if indexing == "xy":
        swap_first_and_second_tensors = len(tensors) >= 2
        if swap_first_and_second_tensors:
            tensors = (tensors[1], tensors[0], *tensors[2:])
    else:
        check(
            indexing == "ij",
            lambda: (
                'torch.meshgrid: indexing must be one of "xy" or "ij", '
                f"but received: {indexing}"
            ),
        )

    result_shape: List[int] = []
    for t in tensors:
        assert isinstance(t, TensorLike)  # mypy
        check(
            t.ndim == 0 or t.ndim == 1,
            lambda: f"torch.meshgrid: Expected 0D or 1D tensor in the tensor list but got: {t}",
        )
        result_shape.append(t.numel())

    grids: List[TensorLikeType] = []
    for i, t in enumerate(tensors):
        assert isinstance(t, TensorLike)  # mypy
        if t.ndim == 0:
            t = t.view((1,))
        grids.append(prims.broadcast_in_dim(t, result_shape, (i,)))

    if swap_first_and_second_tensors:
        # Swap outputs if we originally swapped at the beginning
        grids[0], grids[1] = grids[1], grids[0]

    return grids


# CompositeImplicitAutograd - don't register decomp
def movedim(
    input: TensorLikeType,
    source: Union[int, DimsSequenceType],
    destination: Union[int, DimsSequenceType],
) -> TensorLikeType:
    """
    Reference implementation of torch.movedim
    """
    if type(source) is int:
        source = (source,)
    if type(destination) is int:
        destination = (destination,)

    # Converts to list to produce a compatible error message with core PyTorch,
    # which prints sequences in square brackets.
    utils.check(
        len(source) == len(destination),  # type: ignore[arg-type]
        lambda: (
            "movedim: Invalid source or destination dims: source "  # type: ignore[arg-type]
            f"({list(source)} dims) should contain the same number "  # type: ignore[arg-type]
            f"of dims as destination ({list(destination)} dims)"  # type: ignore[arg-type]
        ),
    )

    rank = input.ndim
    ss = tuple(utils.canonicalize_dims(rank=rank, indices=source))  # type: ignore[arg-type]
    ds = tuple(utils.canonicalize_dims(rank=rank, indices=destination))  # type: ignore[arg-type]

    sss = set(ss)
    dss = set(ds)

    # See above on why this converts to list in error messages.
    utils.check(
        len(ss) == len(sss),
        lambda: f"movedim: repeated dim in `source` ({list(source)})",  # type: ignore[arg-type]
    )
    utils.check(
        len(ds) == len(dss),
        lambda: f"movedim: repeated dim in `destination` ({list(destination)})",  # type: ignore[arg-type]
    )

    m = dict(zip(ds, ss))
    dims = []
    si = 0  # source index
    for di in range(rank):
        # check if the destination index is in the mapping
        s = m.get(di)
        if s is not None:
            # insert source index if found
            dims.append(s)
        else:
            # insert source index sequentially, skipping indices from the mapping
            while si in sss:
                si += 1
            dims.append(si)
            si += 1

    result = torch.permute(input, tuple(dims))

    return result


# NOTE: for convenience, shape can be a tuple of ints or a tuple containing a tuple of ints
@register_decomposition(aten.empty_strided)
def empty_strided(
    shape: Union[ShapeType, Tuple[ShapeType]],
    strides: StrideType,
    *,
    dtype: Optional[torch.dtype] = None,
    device: Optional[torch.device] = None,
    layout: torch.layout = torch.strided,
    requires_grad: bool = False,
    pin_memory: bool = False,
) -> TensorLikeType:
    # Layout == strided, pin_memory is False
    utils.check_layout(layout)
    utils.check_pin_memory(pin_memory)

    shape = utils.extract_shape_from_varargs(shape)
    dtype = torch.get_default_dtype() if dtype is None else dtype
    device = torch.device("cpu") if device is None else device

    return prims.empty_strided(
        shape,
        strides,
        dtype=dtype,
        device=device,
        requires_grad=requires_grad,
    )


@register_decomposition(aten.eye)
@out_wrapper()
def eye(
    n: int,
    m: Optional[int] = None,
    *,
    dtype: Optional[torch.dtype] = None,
    layout: torch.layout = torch.strided,
    device: Optional[torch.device] = None,
    pin_memory: bool = False,
    requires_grad: bool = False,  # TODO: unused
) -> TensorLikeType:
    """
    Reference implementation of torch.eye
    """
    if m is None:
        m = n

    check(n >= 0, lambda: f"n must be greater or equal to 0, got {n}")
    check(m >= 0, lambda: f"m must be greater or equal to 0, got {m}")

    range_n = torch.arange(n, dtype=torch.int64, device=device, requires_grad=False)
    range_m = torch.arange(m, dtype=torch.int64, device=device, requires_grad=False)

    cond = range_n.unsqueeze(-1) == range_m
    if dtype is torch.bool:
        return cond
    else:
        one = torch.ones(
            (1,),
            dtype=dtype,
            layout=layout,
            device=device,
            pin_memory=pin_memory,
            requires_grad=False,
        )
        return torch.where(cond, one, 0)
    # TODO: Use requires_grad.  All refs taking the requires_grad kwarg must
    # return a leaf tensor.
    # result.requires_grad_(requires_grad)


@register_decomposition(aten.full)
@out_wrapper()
def full(
    shape: ShapeType,
    fill_value: NumberType,
    *,
    dtype: Optional[torch.dtype] = None,
    layout: torch.layout = torch.strided,
    device: Optional[torch.device] = None,
    pin_memory: bool = False,
    requires_grad: bool = False,
) -> TensorLikeType:
    utils.check_layout(layout)
    utils.check_pin_memory(pin_memory)

    dtype = dtype if dtype is not None else utils.type_to_dtype(type(fill_value))
    device = device if device is not None else torch.device("cpu")

    e = empty(
        shape,
        dtype=dtype,
        layout=layout,
        device=device,
        pin_memory=pin_memory,
        requires_grad=requires_grad,
    )
    return torch.fill(e, fill_value)  # type: ignore[arg-type]


def full_like(
    a: TensorLikeType,
    fill_value: NumberType,
    *,
    dtype: Optional[torch.dtype] = None,
    layout: Optional[torch.layout] = None,
    device: Optional[torch.device] = None,
    pin_memory: bool = False,
    requires_grad: bool = False,
    memory_format: torch.memory_format = torch.preserve_format,
) -> TensorLikeType:
    e = torch.empty_like(
        a,
        dtype=dtype,
        layout=layout,
        device=device,
        pin_memory=pin_memory,
        requires_grad=requires_grad,
        memory_format=memory_format,
    )
    return fill(e, fill_value)


@register_decomposition(aten.zeros_like)
def zeros_like(
    a: TensorLikeType,
    *,
    dtype: Optional[torch.dtype] = None,
    layout: Optional[torch.layout] = None,
    device: Optional[torch.device] = None,
    pin_memory: bool = False,
    requires_grad: bool = False,
    memory_format: torch.memory_format = torch.preserve_format,
) -> TensorLikeType:
    return torch.full_like(
        a,
        False if (dtype or a.dtype) == torch.bool else 0,
        dtype=dtype,
        layout=layout,
        device=device,
        pin_memory=pin_memory,
        requires_grad=requires_grad,
        memory_format=memory_format,
    )


@register_decomposition(aten.ones_like)
def ones_like(
    a: TensorLikeType,
    *,
    dtype: Optional[torch.dtype] = None,
    layout: Optional[torch.layout] = None,
    device: Optional[torch.device] = None,
    pin_memory: bool = False,
    requires_grad: bool = False,
    memory_format: torch.memory_format = torch.preserve_format,
) -> TensorLikeType:
    return torch.full_like(
        a,
        True if (dtype or a.dtype) == torch.bool else 1,
        dtype=dtype,
        layout=layout,
        device=device,
        pin_memory=pin_memory,
        requires_grad=requires_grad,
        memory_format=memory_format,
    )


@register_decomposition(aten.randn.default)
@out_wrapper()
def randn(
    *shape,
    dtype: Optional[torch.dtype] = None,
    device: Optional[torch.device] = None,
    layout: Optional[torch.layout] = None,
    requires_grad: bool = False,
    pin_memory: bool = False,
) -> TensorLikeType:
    utils.check_pin_memory(pin_memory)

    shape_ = utils.extract_shape_from_varargs(shape)

    dtype = utils.dtype_or_default(dtype)
    device = utils.device_or_default(device)

    return prims.normal(
        shape_,
        mean=0.0,
        std=1.0,
        dtype=dtype,
        device=device,
        requires_grad=requires_grad,
    )


def scalar_tensor(
    a: NumberType,
    *,
    dtype: Optional[torch.dtype] = None,
    layout: torch.layout = torch.strided,
    device: Optional[torch.device] = None,
    pin_memory: bool = False,
) -> TensorLikeType:
    utils.check_layout(layout)
    utils.check_pin_memory(pin_memory)
    dtype = dtype if dtype is not None else utils.type_to_dtype(type(a))
    device = device if device is not None else torch.device("cpu")
    return prims.scalar_tensor(a, dtype=dtype, device=device)


#
# Randomness References
#


def _uniform_helper(
    shape: ShapeType,
    low: Union[bool, int, float] = 0.0,
    high: Union[bool, int, float] = 1.0,
    *,
    dtype: torch.dtype,
    device: DeviceLikeType,
) -> TensorLikeType:
    utils.validate_shape(shape)

    assert isinstance(low, Number)
    assert isinstance(high, Number)
    low = sym_float(low)
    high = sym_float(high)

    assert isinstance(dtype, torch.dtype)
    device = utils.canonicalize_device(device)

    return prims._uniform_helper(shape, low=low, high=high, dtype=dtype, device=device)


@register_decomposition(aten.masked_fill)
def masked_fill(a: TensorLikeType, mask: TensorLikeType, value: TensorOrNumberLikeType):
    python_type = utils.dtype_to_type(a.dtype)
    if isinstance(value, Number):
        value_type = type(value)
    else:
        # NOTE: Could not use value = item(value) as it resulted in
        # RuntimeError: Cannot cast FakeTensor(cpu) to number
        value_ndim = value.ndim
        check(
            value_ndim == 0,
            lambda: f"only supports a 0-dimensional value tensor, but got tensor with {value_ndim} dimension",
        )
        # `masked_fill` allows cpu scalar to be moved to cuda but not otherwise.
        is_cpu_scalar = a.device.type == "cuda" and value.device.type == "cpu"
        check(
            is_cpu_scalar or value.device == a.device,
            lambda: "Expected `value` to be on same device as `a`",
        )
        value_type = utils.dtype_to_type(value.dtype)

    if value_type is complex:
        # only downcasting from complex to lower type is not allowed.
        # We allow casting `value` to lower type for other case
        # Eg. float -> int.
        # Ref: https://github.com/pytorch/pytorch/issues/79195
        check(
            utils.is_weakly_lesser_type(value_type, python_type),
            lambda: f"could not convert to type {python_type} without overflow",
        )

    # Since `where` allows type-promotion,
    # cast value to correct type before passing to `where`
    value = _maybe_convert_to_dtype(value, a.dtype)
    r = torch.where(mask, value, a)  # type: ignore[arg-type]

    # aten.mask_fill always return a new contiguous tensor
    # contiguous() is needed to correctly model the output stride
    return r.contiguous()


@register_decomposition(aten.masked_fill_)
def masked_fill_(
    a: TensorLikeType, mask: TensorLikeType, value: TensorOrNumberLikeType
) -> TensorLikeType:
    b = torch.masked_fill(a, mask, value)  # type: ignore[arg-type]
    a.copy_(b)
    return a


# CompositeImplicitAutograd - don't register decomp
def allclose(
    a: TensorLikeType,
    b: TensorLikeType,
    rtol: float = 1e-05,
    atol: float = 1e-08,
    equal_nan: bool = False,
) -> bool:
    """
    Reference implementation of torch.allclose
    """
    _check_close_args(name="torch.allclose", a=a, b=b, rtol=rtol, atol=atol)

    return bool(
        torch.all(torch.isclose(a, b, rtol=rtol, atol=atol, equal_nan=equal_nan)).item()
    )


# TODO: add OpInfo for torch.equal and refs.equal
def equal(a: TensorLikeType, b: TensorLikeType) -> bool:
    utils.check_same_device(a, b, allow_cpu_scalar_tensors=False)
    utils.check_same_dtype(a, b)

    # Shape check
    if a.ndim != b.ndim:
        return False

    for x, y in zip(a.shape, b.shape):
        if x != y:
            return False

    # Short-circuits if there are no elements to validate
    if a.numel() == 0:
        return True

    return item(all(eq(a, b)))  # type: ignore[return-value]


@register_decomposition(aten.norm)
@out_wrapper(exact_dtype=True)
def norm(
    input: TensorLikeType,
    p: Optional[Union[float, str]] = "fro",
    dim: Optional[DimsType] = None,
    keepdim: bool = False,
    *,
    dtype: Optional[torch.dtype] = None,
) -> TensorLikeType:
    # In these cases we compute the "Frobenius norm"
    if (
        p == "fro" and (dim is None or isinstance(dim, Dim) or len(dim) <= 2)
    ) or p is None:
        p = 2
    if isinstance(dim, Dim):
        dim = [dim]
    if isinstance(p, str):
        # Here we either call the nuclear norm, or we call matrix_norm with some arguments
        # that will throw an error
        if dim is None:
            dim = tuple(range(input.ndim))
        return torch.linalg.matrix_norm(input, p, dim, keepdim, dtype=dtype)
    else:
        return torch.linalg.vector_norm(input, p, dim, keepdim, dtype=dtype)


@register_decomposition(aten.trace)
def trace(self: TensorLikeType) -> TensorLikeType:
    utils.check(
        self.ndim == 2, lambda: "expected a matrix, but got tensor with dim {self.ndim}"
    )
    return torch.sum(torch.diag(self, 0))


def _make_r_binary_op(base_op):
    def rop(
        a: Union[TensorLikeType, NumberType],
        b: Union[TensorLikeType, NumberType],
    ) -> TensorLikeType:
        return base_op(b, a)

    return rop


rtruediv = _make_r_binary_op(true_divide)
rfloordiv = _make_r_binary_op(floor_divide)
rpow = _make_r_binary_op(pow)


@register_decomposition(aten.triu)
@out_wrapper()
def triu(a: TensorLikeType, diagonal: int = 0) -> TensorLikeType:
    utils.check(
        a.ndim >= 2, lambda: "triu: input tensor must have at least 2 dimensions"
    )
    h, w = a.shape[-2:]
    mask = (
        torch.arange(w, device=a.device).unsqueeze(-2)
        - torch.arange(h, device=a.device).unsqueeze(-1)
    ) >= diagonal

    # aten.triu always returns a new contiguous tensor
    # contiguous() is needed to correctly model the output stride
    return utils.mask_tensor(mask, a).contiguous()


@register_decomposition(aten.tril)
@out_wrapper()
def tril(a: TensorLikeType, diagonal: int = 0) -> TensorLikeType:
    utils.check(
        a.ndim >= 2, lambda: "tril: input tensor must have at least 2 dimensions"
    )
    h, w = a.shape[-2:]
    mask = (
        torch.arange(w, device=a.device).unsqueeze(-2)
        - torch.arange(h, device=a.device).unsqueeze(-1)
    ) <= diagonal

    # aten.tril always returns a new contiguous tensor
    # contiguous() is needed to correctly model the output stride
    return utils.mask_tensor(mask, a).contiguous()


# This is based on get_tril_size in aten/src/ATen/native/TensorFactories.h
# The components of the matrix that belong to the lower triangle with offset
# form a pentagon that can be broken down into a top trapezoid and a bottom
# rectangle. For the implementation of tril_indices, we need the sizes of
# both of these, as well as the length of the top side of the trapezoid.
def _get_tril_sizes(row: int, col: int, offset: int) -> Tuple[int, int, int]:
    if row == 0 or col == 0:
        return 0, 0, 0

    m_first_row = min(col, 1 + offset) if offset > 0 else int(row + offset > 0)
    m_last_row = max(0, min(col, row + offset))
    n_row_all = max(0, min(row, row + offset))
    n_row_trapezoid = m_last_row - m_first_row + 1

    # Number of elements in top trapezoid
    trapezoid_size = (m_first_row + m_last_row) * n_row_trapezoid // 2
    # Number of elements in bottom rectangle
    diff_row = n_row_all - n_row_trapezoid
    rectangle_size = max(0, diff_row * col)

    return trapezoid_size, rectangle_size, m_first_row


def _trilu_checks(
    name: str,
    row: int,
    col: int,
    dtype: torch.dtype,
    layout: torch.layout,
    pin_memory: bool,
):
    check(row >= 0, lambda: f"row must be non-negative, got {row}")
    check(col >= 0, lambda: f"col must be non-negative, got {col}")
    check(
        dtype in (torch.int32, torch.int64),
        lambda: f"\"{name}\" not implemented for '{dtype}'",
    )


# This is based on tril_indices_cuda in aten/src/ATen/native/cuda/TensorFactories.cu
@register_decomposition(aten.tril_indices)
def tril_indices(
    row: int,
    col: int,
    offset: int = 0,
    *,
    dtype: torch.dtype = torch.long,
    layout: torch.layout = torch.strided,
    device: DeviceLikeType = "cpu",
    pin_memory: bool = False,
) -> TensorLikeType:
    _trilu_checks("tril_indices", row, col, dtype, layout, pin_memory)

    trapezoid_size, rectangle_size, m_first_row = _get_tril_sizes(row, col, offset)
    row_offset = max(0, -offset)

    arange_kw = partial(
        torch.arange, layout=layout, device=device, pin_memory=pin_memory
    )

    # first we do the indices for top trapezoid
    xs1 = arange_kw(0, trapezoid_size, dtype=torch.float64)
    b = m_first_row - 0.5
    row_inds1 = torch.floor(-b + torch.sqrt(b * b + 2 * xs1))
    col_inds1 = torch.floor(xs1 - (2 * m_first_row - 1 + row_inds1) * row_inds1 * 0.5)
    row_inds1 = prims.to_dtype(row_inds1 + row_offset, dtype)
    col_inds1 = prims.to_dtype(col_inds1, dtype)

    # then bottom rectangle
    xs2 = arange_kw(0, rectangle_size, dtype=dtype)
    row_inds2 = xs2 // col + (col - m_first_row + 1 + row_offset)
    col_inds2 = xs2 % col

    return torch.stack(
        (torch.cat((row_inds1, row_inds2)), torch.cat((col_inds1, col_inds2)))
    )


# Similar to _get_tril_sizes above, but here there is a top trapezoid and
# a bottom rectangle instead. Note that you can't reduce this to
# _get_tril_sizes(col, row, -offset) because that would correspond to
# decomposing into a left trapezoid and right rectangle.
def _get_triu_sizes(row: int, col: int, offset: int) -> Tuple[int, int, int]:
    if row == 0 or col == 0:
        return 0, 0, 0

    m_first_row = max(0, col - offset) if offset > 0 else col

    # Number of elements in top rectangle
    rectangle_size = max(0, min(row, -offset) * col)

    # Number of elements in bottom trapezoid
    trapezoid_size_tril, rectangle_size_tril, _ = _get_tril_sizes(row, col, offset - 1)
    triu_size = row * col - (trapezoid_size_tril + rectangle_size_tril)
    trapezoid_size = triu_size - rectangle_size

    return trapezoid_size, rectangle_size, m_first_row


@register_decomposition(aten.triu_indices)
def triu_indices(
    row: int,
    col: int,
    offset: int = 0,
    *,
    dtype: torch.dtype = torch.long,
    layout: torch.layout = torch.strided,
    device: DeviceLikeType = "cpu",
    pin_memory: bool = False,
) -> TensorLikeType:
    _trilu_checks("triu_indices", row, col, dtype, layout, pin_memory)

    trapezoid_size, rectangle_size, m_first_row = _get_triu_sizes(row, col, offset)
    col_offset = max(0, offset)

    arange_kw = partial(
        torch.arange, layout=layout, device=device, pin_memory=pin_memory
    )

    # indices for top rectangle
    xs2 = arange_kw(0, rectangle_size, dtype=dtype)
    row_inds2 = xs2 // col
    col_inds2 = xs2 % col

    # bottom trapezoid
    xs1 = arange_kw(0, trapezoid_size, dtype=torch.float64)
    b = -0.5 - m_first_row
    row_inds1 = torch.floor(-b - torch.sqrt(b * b - 2 * xs1))
    col_inds1 = torch.floor(xs1 - ((2 * m_first_row - 1 - row_inds1) * row_inds1) * 0.5)
    row_inds1 = prims.to_dtype(row_inds1, dtype)
    col_inds1 = prims.to_dtype(col_inds1, dtype)

    if col:
        row_inds1 = row_inds1 + (rectangle_size // col)
    col_inds1 = col_inds1 + col_offset

    return torch.stack(
        (torch.cat((row_inds2, row_inds1)), torch.cat((col_inds2, col_inds1)))
    )


@register_decomposition(aten.bucketize)
@out_wrapper(exact_dtype=True)
def bucketize(
    a: TensorLikeType,
    boundaries: TensorLikeType,
    *,
    out_int32: bool = False,
    right: bool = False,
):
    utils.check(
        boundaries.dim() == 1,
        lambda: f"boundaries tensor must be 1 dimension but got dim({boundaries.dim()})",
    )

    out_dtype = torch.int32 if out_int32 else torch.int64
    n_boundaries = boundaries.shape[-1]
    if n_boundaries == 0:
        return torch.zeros_like(a)
    # We are trying to find the bucket (defined by pairs of consecutive elements of `boundaries`)
    # each element of `a` belongs to. We use binary search to achieve logarithimic complexity,
    # but each step of the search is done "in parallel" over all elements of `a`
    # can't use int32 as indexes, so we have to do all computations with int64 and convert at the end
    start = torch.zeros(a.shape, device=a.device, dtype=torch.int64)
    end = start + n_boundaries
    # Max depth of the binary search
    # Since we can't break out of the loop at different points for different elements of a,
    # we just do the max amount of iterations that binary search requires and add condition
    # tensor (cond_update below) to stop updating once the search terminates

    # For first iteration through loop we can skip some checks, we have separate implementation
    mid = start + (end - start) // 2
    mid_val = boundaries[mid]
    if right:
        cond_mid = mid_val > a
    else:
        cond_mid = mid_val >= a
    start = torch.where(cond_mid, start, mid + 1)

    if n_boundaries > 1:
        cond_update = torch.ones_like(a, dtype=torch.bool)
        niters = int(math.log2(n_boundaries))
        for _ in range(niters):
            end = torch.where(cond_mid & cond_update, mid, end)
            cond_update = start < end
            # start might end up pointing to 1 past the end, we guard against that
            mid = torch.where(cond_update, start + (end - start) // 2, 0)
            mid_val = boundaries[mid]
            # If right is true, the buckets are closed on the *left*
            # (i.e., we are doing the equivalent of std::upper_bound in C++)
            # Otherwise they are closed on the right (std::lower_bound)
            if right:
                cond_mid = mid_val > a
            else:
                cond_mid = mid_val >= a
            start = torch.where((~cond_mid) & cond_update, mid + 1, start)

    return start.to(dtype=out_dtype)


@register_decomposition(aten.exponential)
@out_wrapper()
@elementwise_type_promotion_wrapper(
    type_promoting_args=("self",),
    type_promotion_kind=ELEMENTWISE_TYPE_PROMOTION_KIND.DEFAULT,
)
def exponential(self, rate=1, generator=None):
    assert generator is None
    return -1 / rate * torch.log1p(-torch.rand_like(self))


# inplace
abs_ = _make_inplace(abs)
acos_ = _make_inplace(acos)
acosh_ = _make_inplace(acosh)
addcmul_ = _make_inplace(addcmul)
addcdiv_ = _make_inplace(addcdiv)
asin_ = _make_inplace(asin)
asinh_ = _make_inplace(asinh)
atan_ = _make_inplace(atan)
atanh_ = _make_inplace(atanh)
atan2_ = _make_inplace(atan2)
ceil_ = _make_inplace(ceil)
clamp_ = _make_inplace(clamp)
clamp_min_ = _make_inplace(clamp_min)
clamp_max_ = _make_inplace(clamp_max)
conj_physical_ = _make_inplace(conj_physical)
copysign_ = _make_inplace(copysign)
cos_ = _make_inplace(cos)
cosh_ = _make_inplace(cosh)
cumsum_ = _make_inplace(cumsum)
digamma_ = _make_inplace(digamma)
div_ = _make_inplace(div)
eq_ = _make_inplace(eq)
erf_ = _make_inplace(erf)
erfc_ = _make_inplace(erfc)
erfinv_ = _make_inplace(erfinv)
exp_ = _make_inplace(exp)
exp2_ = _make_inplace(exp2)
expm1_ = _make_inplace(expm1)
float_power_ = _make_inplace(float_power)
floor_ = _make_inplace(floor)
floor_divide_ = _make_inplace(floor_divide)
fmod_ = _make_inplace(fmod)
frac_ = _make_inplace(frac)
ge_ = _make_inplace(ge)
gt_ = _make_inplace(gt)
heaviside_ = _make_inplace(heaviside)
hypot_ = _make_inplace(hypot)
igamma_ = _make_inplace(igamma)
igammac_ = _make_inplace(igammac)
le_ = _make_inplace(le)
lerp_ = _make_inplace(lerp)
lgamma_ = _make_inplace(lgamma)
log10_ = _make_inplace(log10)
log1p_ = _make_inplace(log1p)
log2_ = _make_inplace(log2)
log_ = _make_inplace(log)
logical_and_ = _make_inplace(logical_and)
logical_or_ = _make_inplace(logical_or)
logical_xor_ = _make_inplace(logical_xor)
lt_ = _make_inplace(lt)
mvlgamma_ = _make_inplace(mvlgamma)
nan_to_num_ = _make_inplace(nan_to_num)
ne_ = _make_inplace(ne)
neg_ = _make_inplace(neg)
nextafter_ = _make_inplace(nextafter)
pow_ = _make_inplace(pow)
reciprocal_ = _make_inplace(reciprocal)
remainder_ = _make_inplace(remainder)
rsqrt_ = _make_inplace(rsqrt)
sgn_ = _make_inplace(sgn)
sigmoid_ = _make_inplace(sigmoid)
sign_ = _make_inplace(sign)
sin_ = _make_inplace(sin)
sinc_ = _make_inplace(sinc)
sinh_ = _make_inplace(sinh)
sqrt_ = _make_inplace(sqrt)
square_ = _make_inplace(square)
tan_ = _make_inplace(tan)
tanh_ = _make_inplace(tanh)
tril_ = _make_inplace(tril)
triu_ = _make_inplace(triu)
true_divide_ = _make_inplace(true_divide)
trunc_ = _make_inplace(trunc)
xlogy_ = _make_inplace(xlogy)
<<<<<<< HEAD
zero_ = _make_inplace(zero)
=======
exponential_ = _make_inplace(exponential)
>>>>>>> 9aa51220

# Views
# We can't model these as above, as the pattern of doing `op(a, out=a)` does not work for a view function
# given that it does not reshape the input (it just copies the result into it)

# squeeze_ = _make_inplace(squeeze)
# t_ = _make_inplace(t)
# transpose_ = _make_inplace(transpose)
# unsqueeze_ = _make_inplace(unsqueeze)


import torch._refs._conversions
import torch._refs.fft
import torch._refs.linalg
import torch._refs.nn.functional
import torch._refs.special<|MERGE_RESOLUTION|>--- conflicted
+++ resolved
@@ -5265,11 +5265,8 @@
 true_divide_ = _make_inplace(true_divide)
 trunc_ = _make_inplace(trunc)
 xlogy_ = _make_inplace(xlogy)
-<<<<<<< HEAD
+exponential_ = _make_inplace(exponential)
 zero_ = _make_inplace(zero)
-=======
-exponential_ = _make_inplace(exponential)
->>>>>>> 9aa51220
 
 # Views
 # We can't model these as above, as the pattern of doing `op(a, out=a)` does not work for a view function

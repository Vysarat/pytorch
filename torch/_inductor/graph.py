--- conflicted
+++ resolved
@@ -93,12 +93,9 @@
         self.randomness_seeds = []
         self.name_to_buffer = {}
         self.creation_time = time.time()
-<<<<<<< HEAD
-        self.graph_id = graph_id
-=======
         self.name = "GraphLowering"
         self._can_use_cpp_wrapper = config.cpp_wrapper
->>>>>>> 5f0a37c8
+        self.graph_id = graph_id
 
     def get_dtype(self, buffer_name):
         if buffer_name in self.constants:

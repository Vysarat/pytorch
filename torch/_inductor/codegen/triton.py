--- conflicted
+++ resolved
@@ -1314,9 +1314,6 @@
         else:
             reduction_hint_val = ReductionHint.DEFAULT
 
-<<<<<<< HEAD
-        with TritonKernel(*tiled_groups, reduction_hint=reduction_hint_val) as kernel:
-=======
         mutations = set()
         for node in node_schedule:
             if hasattr(node, "get_mutations"):
@@ -1325,7 +1322,6 @@
         with TritonKernel(
             *tiled_groups, reduction_hint=reduction_hint_val, mutations=mutations
         ) as kernel:
->>>>>>> ced19778
             stack = contextlib.ExitStack()
             for node in node_schedule:
                 if node not in (EnableReduction, DisableReduction):

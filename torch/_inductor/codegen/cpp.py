--- conflicted
+++ resolved
@@ -1280,7 +1280,6 @@
             f"{reduction_combine_vec(reduction_type, tmpvar_vec, value)};"
         )
 
-<<<<<<< HEAD
         if self.tiling_idx >= self.reduction_depth:
             # Horizontal reduction
             # NOTE(jgong5): we do not generate the real stores here with the assumption that
@@ -1297,8 +1296,10 @@
             vec_reduce_all_func = f"{vec_ns}::vec_reduce_all<{DTYPE_TO_CPP[dtype]}>"
             next_value = f"{vec_reduce_all_func}([]({vec}& x, {vec}&y) {reduce_all_body}, {tmpvar_vec})"
             self.reduction_suffix.writeline(
-                name,
-                f"{reduction_combine(reduction_type, tmpvar, next_value)};",
+                DeferredLine(
+                    name,
+                    f"{reduction_combine(reduction_type, tmpvar, next_value)};",
+                )
             )
         elif name not in V.graph.removed_buffers:
             # Vertical reduction
@@ -1307,27 +1308,10 @@
                 index, self.tiling_factor, itervar_idx=self.tiling_idx
             )
             self.reduction_suffix.writeline(
-                name, f"{tmpvar_vec}.store({var} + {cexpr(new_index)});"
+                DeferredLine(
+                    name, f"{tmpvar_vec}.store({var} + {cexpr_index(new_index)});"
+                )
             )
-=======
-        reduce_all_body = "{"
-        if reduction_type == "sum":
-            reduce_all_body += "return x + y;"
-        else:
-            reduce_all_body += f"return {vec_ns}::{reduce_map[reduction_type]}(x, y);"
-        reduce_all_body += "}"
-        vec_reduce_all_func = f"{vec_ns}::vec_reduce_all<{DTYPE_TO_CPP[dtype]}>"
-        next_value = f"{vec_reduce_all_func}([]({vec}& x, {vec}&y) {reduce_all_body}, {tmpvar_vec})"
-        self.reduction_suffix.writeline(
-            DeferredLine(
-                name,
-                f"{reduction_combine(reduction_type, tmpvar, next_value)};",
-            )
-        )
-        # NOTE(jgong5): we do not generate the real stores here with the assumption that
-        # the scalar kernel that handles the loop tail would be generated and generates
-        # the stores there.
->>>>>>> fb33e58b
         self.cse.store_cache[name] = tmpvar
 
 

from __future__ import absolute_import, division, print_function, unicode_literals
import errno
import hashlib
import os
import re
import shutil
import sys
import tarfile
import tempfile
import torch
import warnings
import zipfile

if sys.version_info[0] == 2:
    from urlparse import urlparse
    import requests
else:
    from urllib.request import urlopen
    from urllib.parse import urlparse  # noqa: F401

try:
    from tqdm import tqdm
except ImportError:
    # fake tqdm if it's not installed
    class tqdm(object):

        def __init__(self, total=None, disable=False,
                     unit=None, unit_scale=None, unit_divisor=None):
            self.total = total
            self.disable = disable
            self.n = 0
            # ignore unit, unit_scale, unit_divisor; they're just for real tqdm

        def update(self, n):
            if self.disable:
                return

            self.n += n
            if self.total is None:
                sys.stderr.write("\r{0:.1f} bytes".format(self.n))
            else:
                sys.stderr.write("\r{0:.1f}%".format(100 * self.n / float(self.total)))
            sys.stderr.flush()

        def __enter__(self):
            return self

        def __exit__(self, exc_type, exc_val, exc_tb):
            if self.disable:
                return

            sys.stderr.write('\n')

# matches bfd8deac from resnet18-bfd8deac.pth
HASH_REGEX = re.compile(r'-([a-f0-9]*)\.')

MASTER_BRANCH = 'master'
ENV_TORCH_HOME = 'TORCH_HOME'
ENV_XDG_CACHE_HOME = 'XDG_CACHE_HOME'
DEFAULT_CACHE_DIR = '~/.cache'
VAR_DEPENDENCY = 'dependencies'
MODULE_HUBCONF = 'hubconf.py'
READ_DATA_CHUNK = 8192
hub_dir = None


# Copied from tools/shared/module_loader to be included in torch package
def import_module(name, path):
    if sys.version_info >= (3, 5):
        import importlib.util
        spec = importlib.util.spec_from_file_location(name, path)
        module = importlib.util.module_from_spec(spec)
        spec.loader.exec_module(module)
        return module
    elif sys.version_info >= (3, 0):
        from importlib.machinery import SourceFileLoader
        return SourceFileLoader(name, path).load_module()
    else:
        import imp
        return imp.load_source(name, path)


def _remove_if_exists(path):
    if os.path.exists(path):
        if os.path.isfile(path):
            os.remove(path)
        else:
            shutil.rmtree(path)


def _git_archive_link(repo_owner, repo_name, branch):
    return 'https://github.com/{}/{}/archive/{}.zip'.format(repo_owner, repo_name, branch)


def _load_attr_from_module(module, func_name):
    # Check if callable is defined in the module
    if func_name not in dir(module):
        return None
    return getattr(module, func_name)


def _get_torch_home():
    torch_home = os.path.expanduser(
        os.getenv(ENV_TORCH_HOME,
                  os.path.join(os.getenv(ENV_XDG_CACHE_HOME, DEFAULT_CACHE_DIR), 'torch')))
    return torch_home


def _setup_hubdir():
    global hub_dir
    # Issue warning to move data if old env is set
    if os.getenv('TORCH_HUB'):
        warnings.warn('TORCH_HUB is deprecated, please use env TORCH_HOME instead')

    if hub_dir is None:
        torch_home = _get_torch_home()
        hub_dir = os.path.join(torch_home, 'hub')

    if not os.path.exists(hub_dir):
        os.makedirs(hub_dir)


def _parse_repo_info(github):
    branch = MASTER_BRANCH
    if ':' in github:
        repo_info, branch = github.split(':')
    else:
        repo_info = github
    repo_owner, repo_name = repo_info.split('/')
    return repo_owner, repo_name, branch


def _get_cache_or_reload(github, force_reload, verbose=True):
    # Parse github repo information
    repo_owner, repo_name, branch = _parse_repo_info(github)

    # Github renames folder repo-v1.x.x to repo-1.x.x
    # We don't know the repo name before downloading the zip file
    # and inspect name from it.
    # To check if cached repo exists, we need to normalize folder names.
    repo_dir = os.path.join(hub_dir, '_'.join([repo_owner, repo_name, branch]))

    use_cache = (not force_reload) and os.path.exists(repo_dir)

    if use_cache:
        if verbose:
            sys.stderr.write('Using cache found in {}\n'.format(repo_dir))
    else:
        cached_file = os.path.join(hub_dir, branch + '.zip')
        _remove_if_exists(cached_file)

        url = _git_archive_link(repo_owner, repo_name, branch)
        sys.stderr.write('Downloading: \"{}\" to {}\n'.format(url, cached_file))
        download_url_to_file(url, cached_file, progress=False)

        with zipfile.ZipFile(cached_file) as cached_zipfile:
            extraced_repo_name = cached_zipfile.infolist()[0].filename
            extracted_repo = os.path.join(hub_dir, extraced_repo_name)
            _remove_if_exists(extracted_repo)
            # Unzip the code and rename the base folder
            cached_zipfile.extractall(hub_dir)

        _remove_if_exists(cached_file)
        _remove_if_exists(repo_dir)
        shutil.move(extracted_repo, repo_dir)  # rename the repo

    return repo_dir


def _check_module_exists(name):
    if sys.version_info >= (3, 4):
        import importlib.util
        return importlib.util.find_spec(name) is not None
    elif sys.version_info >= (3, 3):
        # Special case for python3.3
        import importlib.find_loader
        return importlib.find_loader(name) is not None
    else:
        # NB: Python2.7 imp.find_module() doesn't respect PEP 302,
        #     it cannot find a package installed as .egg(zip) file.
        #     Here we use workaround from:
        #     https://stackoverflow.com/questions/28962344/imp-find-module-which-supports-zipped-eggs?lq=1
        #     Also imp doesn't handle hierarchical module names (names contains dots).
        try:
            # 1. Try imp.find_module(), which searches sys.path, but does
            # not respect PEP 302 import hooks.
            import imp
            result = imp.find_module(name)
            if result:
                return True
        except ImportError:
            pass
        path = sys.path
        for item in path:
            # 2. Scan path for import hooks. sys.path_importer_cache maps
            # path items to optional "importer" objects, that implement
            # find_module() etc.  Note that path must be a subset of
            # sys.path for this to work.
            importer = sys.path_importer_cache.get(item)
            if importer:
                try:
                    result = importer.find_module(name, [item])
                    if result:
                        return True
                except ImportError:
                    pass
        return False

def _check_dependencies(m):
    dependencies = _load_attr_from_module(m, VAR_DEPENDENCY)

    if dependencies is not None:
        missing_deps = [pkg for pkg in dependencies if not _check_module_exists(pkg)]
        if len(missing_deps):
            raise RuntimeError('Missing dependencies: {}'.format(', '.join(missing_deps)))


def _load_entry_from_hubconf(m, model):
    if not isinstance(model, str):
        raise ValueError('Invalid input: model should be a string of function name')

    # Note that if a missing dependency is imported at top level of hubconf, it will
    # throw before this function. It's a chicken and egg situation where we have to
    # load hubconf to know what're the dependencies, but to import hubconf it requires
    # a missing package. This is fine, Python will throw proper error message for users.
    _check_dependencies(m)

    func = _load_attr_from_module(m, model)

    if func is None or not callable(func):
        raise RuntimeError('Cannot find callable {} in hubconf'.format(model))

    return func


def set_dir(d):
    r"""
    Optionally set hub_dir to a local dir to save downloaded models & weights.

    If ``set_dir`` is not called, default path is ``$TORCH_HOME/hub`` where
    environment variable ``$TORCH_HOME`` defaults to ``$XDG_CACHE_HOME/torch``.
    ``$XDG_CACHE_HOME`` follows the X Design Group specification of the Linux
    filesytem layout, with a default value ``~/.cache`` if the environment
    variable is not set.


    Args:
        d (string): path to a local folder to save downloaded models & weights.
    """
    global hub_dir
    hub_dir = d


def list(github, force_reload=False):
    r"""
    List all entrypoints available in `github` hubconf.

    Args:
        github (string): a string with format "repo_owner/repo_name[:tag_name]" with an optional
            tag/branch. The default branch is `master` if not specified.
            Example: 'pytorch/vision[:hub]'
        force_reload (bool, optional): whether to discard the existing cache and force a fresh download.
            Default is `False`.
    Returns:
        entrypoints: a list of available entrypoint names

    Example:
        >>> entrypoints = torch.hub.list('pytorch/vision', force_reload=True)
    """
    # Setup hub_dir to save downloaded files
    _setup_hubdir()

    repo_dir = _get_cache_or_reload(github, force_reload, True)

    sys.path.insert(0, repo_dir)

    hub_module = import_module(MODULE_HUBCONF, repo_dir + '/' + MODULE_HUBCONF)

    sys.path.remove(repo_dir)

    # We take functions starts with '_' as internal helper functions
    entrypoints = [f for f in dir(hub_module) if callable(getattr(hub_module, f)) and not f.startswith('_')]

    return entrypoints


def help(github, model, force_reload=False):
    r"""
    Show the docstring of entrypoint `model`.

    Args:
        github (string): a string with format <repo_owner/repo_name[:tag_name]> with an optional
            tag/branch. The default branch is `master` if not specified.
            Example: 'pytorch/vision[:hub]'
        model (string): a string of entrypoint name defined in repo's hubconf.py
        force_reload (bool, optional): whether to discard the existing cache and force a fresh download.
            Default is `False`.
    Example:
        >>> print(torch.hub.help('pytorch/vision', 'resnet18', force_reload=True))
    """
    # Setup hub_dir to save downloaded files
    _setup_hubdir()

    repo_dir = _get_cache_or_reload(github, force_reload, True)

    sys.path.insert(0, repo_dir)

    hub_module = import_module(MODULE_HUBCONF, repo_dir + '/' + MODULE_HUBCONF)

    sys.path.remove(repo_dir)

    entry = _load_entry_from_hubconf(hub_module, model)

    return entry.__doc__


# Ideally this should be `def load(github, model, *args, forece_reload=False, **kwargs):`,
# but Python2 complains syntax error for it. We have to skip force_reload in function
# signature here but detect it in kwargs instead.
# TODO: fix it after Python2 EOL
def load(github, model, *args, **kwargs):
    r"""
    Load a model from a github repo, with pretrained weights.

    Args:
        github (string): a string with format "repo_owner/repo_name[:tag_name]" with an optional
            tag/branch. The default branch is `master` if not specified.
            Example: 'pytorch/vision[:hub]'
        model (string): a string of entrypoint name defined in repo's hubconf.py
        *args (optional): the corresponding args for callable `model`.
        force_reload (bool, optional): whether to force a fresh download of github repo unconditionally.
            Default is `False`.
        verbose (bool, optional): If False, mute messages about hitting local caches. Note that the message
            about first download is cannot be muted.
            Default is `True`.
        **kwargs (optional): the corresponding kwargs for callable `model`.

    Returns:
        a single model with corresponding pretrained weights.

    Example:
        >>> model = torch.hub.load('pytorch/vision', 'resnet50', pretrained=True)
    """
    # Setup hub_dir to save downloaded files
    _setup_hubdir()

    force_reload = kwargs.get('force_reload', False)
    kwargs.pop('force_reload', None)
    verbose = kwargs.get('verbose', True)
    kwargs.pop('verbose', None)

    repo_dir = _get_cache_or_reload(github, force_reload, verbose)

    sys.path.insert(0, repo_dir)

    hub_module = import_module(MODULE_HUBCONF, repo_dir + '/' + MODULE_HUBCONF)

    entry = _load_entry_from_hubconf(hub_module, model)

    model = entry(*args, **kwargs)

    sys.path.remove(repo_dir)

    return model


def download_url_to_file(url, dst, hash_prefix=None, progress=True):
    r"""Download object at the given URL to a local path.

    Args:
        url (string): URL of the object to download
        dst (string): Full path where object will be saved, e.g. `/tmp/temporary_file`
        hash_prefix (string, optional): If not None, the SHA256 downloaded file should start with `hash_prefix`.
            Default: None
        progress (bool, optional): whether or not to display a progress bar to stderr
            Default: True

    Example:
        >>> torch.hub.download_url_to_file('https://s3.amazonaws.com/pytorch/models/resnet18-5c106cde.pth', '/tmp/temporary_file')

    """
    file_size = None
    # We use a different API for python2 since urllib(2) doesn't recognize the CA
    # certificates in older Python
    if sys.version_info[0] == 2:
        response = requests.get(url, stream=True)

<<<<<<< HEAD
        content_length = response.headers.get('Content-Length', None)
        file_size = content_length
=======
        content_length = response.headers['Content-Length']
        file_size = int(content_length)
>>>>>>> b1912e2e
        u = response.raw
    else:
        u = urlopen(url)

        meta = u.info()
        if hasattr(meta, 'getheaders'):
            content_length = meta.getheaders("Content-Length")
        else:
            content_length = meta.get_all("Content-Length")
        if content_length is not None and len(content_length) > 0:
            file_size = int(content_length[0])

    # We deliberately save it in a temp file and move it after
    # download is complete. This prevents a local working checkpoint
    # being overriden by a broken download.
    dst = os.path.expanduser(dst)
    dst_dir = os.path.dirname(dst)
    f = tempfile.NamedTemporaryFile(delete=False, dir=dst_dir)

    try:
        if hash_prefix is not None:
            sha256 = hashlib.sha256()
        with tqdm(total=file_size, disable=not progress,
                  unit='B', unit_scale=True, unit_divisor=1024) as pbar:
            while True:
                buffer = u.read(8192)
                if len(buffer) == 0:
                    break
                f.write(buffer)
                if hash_prefix is not None:
                    sha256.update(buffer)
                pbar.update(len(buffer))

        f.close()
        if hash_prefix is not None:
            digest = sha256.hexdigest()
            if digest[:len(hash_prefix)] != hash_prefix:
                raise RuntimeError('invalid hash value (expected "{}", got "{}")'
                                   .format(hash_prefix, digest))
        shutil.move(f.name, dst)
    finally:
        f.close()
        if os.path.exists(f.name):
            os.remove(f.name)

def _download_url_to_file(url, dst, hash_prefix=None, progress=True):
    warnings.warn('torch.hub._download_url_to_file has been renamed to\
            torch.hub.download_url_to_file to be a public API,\
            _download_url_to_file will be removed in after 1.3 release')
    download_url_to_file(url, dst, hash_prefix, progress)

def load_state_dict_from_url(url, model_dir=None, map_location=None, progress=True, check_hash=False):
    r"""Loads the Torch serialized object at the given URL.

    If downloaded file is a zip file or tar file, it will be automatically
    decompressed.

    If the object is already present in `model_dir`, it's deserialized and
    returned.
    The default value of `model_dir` is ``$TORCH_HOME/checkpoints`` where
    environment variable ``$TORCH_HOME`` defaults to ``$XDG_CACHE_HOME/torch``.
    ``$XDG_CACHE_HOME`` follows the X Design Group specification of the Linux
    filesytem layout, with a default value ``~/.cache`` if not set.

    Args:
        url (string): URL of the object to download
        model_dir (string, optional): directory in which to save the object
        map_location (optional): a function or a dict specifying how to remap storage locations (see torch.load)
        progress (bool, optional): whether or not to display a progress bar to stderr.
            Default: True
        check_hash(bool, optional): If True, the filename part of the URL should follow the naming convention
            ``filename-<sha256>.ext`` where ``<sha256>`` is the first eight or more
            digits of the SHA256 hash of the contents of the file. The hash is used to
            ensure unique names and to verify the contents of the file.
            Default: False

    Example:
        >>> state_dict = torch.hub.load_state_dict_from_url('https://s3.amazonaws.com/pytorch/models/resnet18-5c106cde.pth')

    """
    # Issue warning to move data if old env is set
    if os.getenv('TORCH_MODEL_ZOO'):
        warnings.warn('TORCH_MODEL_ZOO is deprecated, please use env TORCH_HOME instead')

    if model_dir is None:
        torch_home = _get_torch_home()
        model_dir = os.path.join(torch_home, 'checkpoints')

    try:
        os.makedirs(model_dir)
    except OSError as e:
        if e.errno == errno.EEXIST:
            # Directory already exists, ignore.
            pass
        else:
            # Unexpected OSError, re-raise.
            raise

    parts = urlparse(url)
    filename = os.path.basename(parts.path)
    cached_file = os.path.join(model_dir, filename)
    if not os.path.exists(cached_file):
        sys.stderr.write('Downloading: "{}" to {}\n'.format(url, cached_file))
        hash_prefix = HASH_REGEX.search(filename).group(1) if check_hash else None
        download_url_to_file(url, cached_file, hash_prefix, progress=progress)

    # Note: extractall() defaults to overwrite file if exists. No need to clean up beforehand.
    if tarfile.is_tarfile(cached_file):
        with tarfile.open(cached_file) as tar:
            members = tar.getmembers()
            if len(members) != 1 or not members[0].isfile():
                raise RuntimeError('Only one file(not dir) is allowed in the tarfile')
            tar.extractall(model_dir)
            cached_file = os.path.join(model_dir, tar.getnames()[0])
    elif zipfile.is_zipfile(cached_file):
        with zipfile.ZipFile(cached_file) as cached_zipfile:
            members = cached_zipfile.infolist()
            if len(members) != 1:
                raise RuntimeError('Only one file(not dir) is allowed in the zipfile')
            cached_zipfile.extractall(model_dir)
            extraced_name = members[0].filename
            cached_file = os.path.join(model_dir, extraced_name)

    return torch.load(cached_file, map_location=map_location)<|MERGE_RESOLUTION|>--- conflicted
+++ resolved
@@ -385,13 +385,8 @@
     if sys.version_info[0] == 2:
         response = requests.get(url, stream=True)
 
-<<<<<<< HEAD
         content_length = response.headers.get('Content-Length', None)
-        file_size = content_length
-=======
-        content_length = response.headers['Content-Length']
-        file_size = int(content_length)
->>>>>>> b1912e2e
+        file_size = int(content_length) if content_length is not None
         u = response.raw
     else:
         u = urlopen(url)

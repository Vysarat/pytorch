--- conflicted
+++ resolved
@@ -66,11 +66,7 @@
         comm_hook=powerSGD.powerSGD_hook,
         matrix_approximation_rank=2,
     )
-<<<<<<< HEAD
-    # Batching can lead to a faster training in the cost of accuracy.
-=======
     # Batching can lead to a faster training at the cost of accuracy.
->>>>>>> 5c25f8fa
     BATCHED_POWER_SGD = partial(
         _powerSGD_comm_hook_wrapper,
         comm_hook=powerSGD.batched_powerSGD_hook,

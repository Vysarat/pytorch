# Owner(s): ["module: primTorch"]

from functools import partial
from itertools import product
import warnings
from warnings import catch_warnings
import unittest

import torch
from torch.testing import make_tensor
from torch.testing._internal.common_utils import parametrize, run_tests, TestCase, TEST_SCIPY, skipCUDAMemoryLeakCheckIf
from torch.testing._internal.common_device_type import (
    instantiate_device_type_tests,
    onlyCUDA,
    skipCUDAIfRocm,
    dtypes,
    OpDTypes,
)
from torch.testing._internal.common_methods_invocations import (
    op_db,
)
from torch.testing._internal.common_device_type import (
    ops,
)

from torch.testing._internal.logging_tensor import LoggingTensor, capture_logs, log_input
import torch._prims as prims
from torch._prims.executor import make_traced
import torch._refs as refs
from torch.fx.experimental.proxy_tensor import make_fx


if TEST_SCIPY:
    import scipy.special

NVPRIM_ATEN_FALLBACK_WARNING = "fallback to aten executor"
GET_ISOLATED_GRAPHMODULE_ERROR = "get_isolated_graphmodule failed on decomposition"

class TestPrims(TestCase):
    @onlyCUDA
    @skipCUDAIfRocm
    @dtypes(torch.float32)
    def test_broadcast_in_dim(self, device, dtype):
        def _wrapper(a, b, broadcast_dimensions):
            return prims.broadcast_in_dim(a, b.shape, broadcast_dimensions)

        traced = make_traced(_wrapper)
        make_arg = partial(make_tensor, device=device, dtype=dtype)

        for executor in ('aten', 'strictly_nvfuser'):
            fn = partial(traced, executor=executor)
            # Same shape
            shape = (5, 5)
            a = make_arg(shape)
            b = make_arg(shape, low=0.0, high=0.0)
            result = fn(a, b, (0, 1))

            self.assertEqual(result.shape, a.shape)
            self.assertTrue(result.is_contiguous)
            self.assertEqual(a, result)

            # Error input: reordering dims
            with self.assertRaises(Exception):
                result = fn(a, b, (1, 0))

            # Adding outermost dimensions
            a = make_arg((5, 5))
            b = make_arg((3, 3, 5, 5), low=0.0, high=0.0)
            result = fn(a, b, (2, 3))

            self.assertEqual(result.shape, b.shape)
            self.assertEqual(a.broadcast_to(b.shape), result)

            # Expands
            a = make_arg((1, 5, 1))
            b = make_arg((3, 5, 7), low=0.0, high=0.0)
            result = fn(a, b, (0, 1, 2))

            self.assertEqual(result.shape, b.shape)
            self.assertEqual(a.expand_as(result), result)

            # Unsqueezes
            a = make_arg((1, 2, 3))
            b = make_arg((1, 2, 1, 3), low=0.0, high=0.0)
            result = fn(a, b, (0, 1, 3))

            self.assertEqual(result.shape, b.shape)
            self.assertEqual(a.unsqueeze(2), result)

            # FIXME: This test exposes an issue in nvfuser
            # Adds outermost, expands, and unsqueezes
            """
            a = make_arg((1, 2, 3))
            b = make_arg((4, 1, 7, 2, 3, 3), low=0.0, high=0.0)
            result = fn(a, b, (1, 3, 4))

            self.assertEqual(result.shape, b.shape)
            a.unsqueeze_(3)
            a.unsqueeze_(1)
            a.unsqueeze_(0)
            self.assertEqual(a.expand_as(result), result)
            """

    @onlyCUDA
    @skipCUDAIfRocm
    @dtypes(torch.float32)
    def test_broadcast_in_dim_sum(self, device, dtype):
        def _wrapper(a):
            a_sum = prims.sum(a, [0, 1])
            a_bc = prims.broadcast_in_dim(a_sum, [], [])
            return a_bc

        traced = make_traced(_wrapper)
        make_arg = partial(make_tensor, device=device, dtype=dtype)

        for executor in ('aten', 'strictly_nvfuser'):
            fn = partial(traced, executor=executor)
            shape = (5, 5)
            a = make_arg(shape)
            result = fn(a)

            self.assertEqual(result.shape, ())
            self.assertTrue(result.is_contiguous)
            self.assertEqual(_wrapper(a), result)

    @unittest.skipIf(not TEST_SCIPY, "SciPy not found")
    @dtypes(torch.float64, torch.long)
    def test_cbrt_prim(self, device, dtype):
        make_arg = partial(make_tensor, device=device, dtype=dtype)
        batches = [(), (1,), (2,), (0, 1), (1, 1), (2, 2)]
        shapes = [(), (0,), (1,), (5,)]

        try:
            # Sets the default dtype to NumPy's default dtype of double
            cur_default = torch.get_default_dtype()
            torch.set_default_dtype(torch.double)

            # Tested here, as this OP is not currently exposed or tested in ATen
            for b, s in product(batches, shapes):
                x = make_arg(b + s)
                y = prims.cbrt(x)

                x_np = x.cpu().numpy()
                y_np = scipy.special.cbrt(x_np)

                self.assertEqual(y, y_np, exact_device=False)
        finally:
            torch.set_default_dtype(cur_default)

    @onlyCUDA
    @skipCUDAIfRocm
    def test_nvfuser_impl_is_used(self, device):
        # This test is to ensure that when the nvfuser implementation exists it is used
        # Assuming one-to-one mapping between prims and nvfuser implementations
        # This test is not intended to test the correctness of the nvfuser implementation
        from torch._C._nvfuser import FusionDefinition as fd

        prim_nvfuser_ops = set(torch._prims.__all__).intersection(dir(fd.ops))
        ops_without_nvfuser_impl = {
            name
            for name in prim_nvfuser_ops
            if getattr(torch.ops.nvprims, name, None) is None
        }
        assert (
            len(ops_without_nvfuser_impl) == 0
        ), (f"The following prims do not have 'impl_nvfuser' defined: {ops_without_nvfuser_impl} ",
            "while there exists nvfuser implementations for them.")

    def test_skip_ops_nvfuser_prims_mode(self, device):
        # This test verifies that the NvfuserPrimsMode skips the specified
        # functions. Skipping a function means that it's not converted into
        # nvprims counterparts.
        from torch._prims.context import NvfuserPrimsMode

        a = make_tensor(5, 5, device=device, dtype=torch.float32)

        def func(a):
            return torch.ops.prims.sin.default(a)

        skip_ops = {"prims.sin.default", }
        with NvfuserPrimsMode(skip_ops=skip_ops):
            gm = make_fx(func)(a)

        includes_any_prims_sin = any(
            node.target == torch.ops.prims.sin.default for node in gm.graph.nodes
        )
        self.assertTrue(includes_any_prims_sin)
        include_any_nvprims_sin = any(
            node.target == torch.ops.nvprims.sin.default for node in gm.graph.nodes
        )
        self.assertFalse(include_any_nvprims_sin)

    def test_skip_ops_nvfuser_capability_mode(self, device):
        # This test verifies that the NvfuserCapabilityMode skips the specified
        # functions. Skipping a function means that specific
        # reference/decomposition is not traced and there's no attempt to lower
        # it to nvprims.
        from torch._prims.context import TorchRefsNvfuserCapabilityMode

        a = make_tensor(5, 5, device=device, dtype=torch.float32)

        def func(a):
            return torch.sin(a)

        skip_ops = {"torch.sin", }
        with TorchRefsNvfuserCapabilityMode(skip_ops=skip_ops):
            gm = make_fx(func)(a)

        includes_any_aten_sin = any(
            node.target == torch.ops.aten.sin.default for node in gm.graph.nodes
        )
        self.assertTrue(includes_any_aten_sin)
        include_any_nvprims_sin = any(
            node.target == torch.ops.nvprims.sin.default for node in gm.graph.nodes
        )
        self.assertFalse(include_any_nvprims_sin)

    def test_partitioner_tuple_output(self, device):
        # This test verifies that the partitioner doesn't segment on nodes with
        # tuple outputs.
        from torch.fx.passes.infra.partitioner import CapabilityBasedPartitioner
        from torch._prims.nvfuser_executor import NvfuserPrimOperatorSupport

        a = make_tensor(5, 3, 3, device=device, dtype=torch.float32)

        def func(x):
            xx = torch.ops.nvprims.add(x, 1)
            var, mean = torch.ops.nvprims.var_mean(x, correction=0)
            var_cos = torch.ops.nvprims.cos(var)
            mean_sin = torch.ops.nvprims.sin(mean)
            return torch.ops.nvprims.add(var_cos, mean_sin)

        gm = make_fx(func)(a)
        supported_ops = NvfuserPrimOperatorSupport()
        partitioner = CapabilityBasedPartitioner(
            gm, supported_ops, allows_single_node_partition=False
        )
        partitions = partitioner.propose_partitions()
        self.assertEqual(len(partitions), 1)

    @onlyCUDA
    @skipCUDAIfRocm
    def test_nvfuser_empty_fusion(self, device):
        from torch.fx.experimental.proxy_tensor import make_fx
        from torch._prims.executor import execute

        a = torch.randn(3, 3, device=device)

        def func(a, b, c):
            return (a, b, c)

        gm = make_fx(func)(a, a, a)

        with self.assertRaisesRegex(AssertionError, "Graph must contain at least one call_function node"):
            execute(gm, a, a, a, executor="strictly_nvfuser")

        # Should pass with partitioned executor
        out = execute(gm, a, a, a, executor="nvfuser")
        self.assertEqual(out, (a, a, a))

<<<<<<< HEAD
=======
    @onlyCUDA
    @dtypes(torch.float16, torch.uint8)
    def test_nvprim_convert_element_type(self, device, dtype):
        from torch.fx.experimental.proxy_tensor import make_fx
        from torch._prims.executor import execute
        from torch._prims.context import TorchRefsNvfuserCapabilityMode
        from torch._prims_common import _torch_dtype_to_nvfuser_dtype_map

        # initialize input as float32, which is different from `dtype` in the argument.
        # this ensures that tracing will have a _to_copy node.
        a = torch.randn(3, 3, device=device, dtype=torch.float32)

        def func(x, dtype):
            return x.to(dtype).to(x.dtype)

        with TorchRefsNvfuserCapabilityMode():
            gm = make_fx(func)(a, dtype)
            execute(gm, a, dtype, executor="nvfuser")

        call_function_nodes = list(filter(lambda n: n.op == "call_function", gm.graph.nodes))
        includes_aten_to_copy = any(
            torch.ops.aten._to_copy.default == node.target
            for node in call_function_nodes
        )
        includes_nvprim_convert_element_type = any(
            torch.ops.nvprims.convert_element_type.default == node.target
            for node in call_function_nodes
        )
        nvprim_support_flag = _torch_dtype_to_nvfuser_dtype_map.get(dtype) is not None
        self.assertEqual(includes_aten_to_copy, not nvprim_support_flag)
        self.assertEqual(includes_nvprim_convert_element_type, nvprim_support_flag)

    @onlyCUDA
    @skipCUDAIfRocm
    def test_nvfuser_rand_like_fusion(self, device):
        from torch._prims.context import TorchRefsNvfuserCapabilityMode
        from torch.fx.experimental.proxy_tensor import make_fx
        from torch._prims.executor import execute

        a = torch.randn(3, 3, device=device)

        def func(a):
            return torch.rand_like(a)

        with TorchRefsNvfuserCapabilityMode():
            gm = make_fx(func)(a)

        out = execute(gm, a, executor="strictly_nvfuser")
        self.assertEqual(out.size(), a.size())

>>>>>>> 0efd4e92
    @skipCUDAMemoryLeakCheckIf(True)  # https://github.com/pytorch/pytorch/issues/84529
    @onlyCUDA
    @skipCUDAIfRocm
    def test_nvfuser_no_args(self, device):
        from torch._prims.context import TorchRefsNvfuserCapabilityMode
        from torch.fx.experimental.proxy_tensor import make_fx
        from torch._prims.executor import execute
        from torch._prims.nvfuser_executor import make_nvfuser_fusion

        a = torch.randn(3, 3, device=device)

        def func():
            return torch.sigmoid(a)

        with TorchRefsNvfuserCapabilityMode():
            gm = make_fx(func)()

        with warnings.catch_warnings(record=True) as caught:
            execute(gm, executor="strictly_nvfuser")
        # fusion execute with no cuda input is handled by nvprim aten fallback
        self.assertTrue(any(NVPRIM_ATEN_FALLBACK_WARNING in str(w.message) for w in caught))

        with self.assertRaisesRegex(AssertionError, "There must be at least one argument"):
            make_nvfuser_fusion(gm)

        with self.assertRaisesRegex(AssertionError, "Number of placeholder nodes in the graph must match"):
            execute(gm, a, executor="strictly_nvfuser")

        # Should pass with partitioned executor
        out = execute(gm, executor="nvfuser")
        self.assertEqual(out, func())

    @onlyCUDA
    @skipCUDAIfRocm
    def test_nvfuser_constant_tensors(self, device):
        from torch._prims.context import TorchRefsNvfuserCapabilityMode
        from torch.fx.experimental.proxy_tensor import make_fx
        from torch._prims.executor import execute

        a = torch.randn(3, 3, device=device)
        b = torch.randn(3, 3, device=device)

        def func(b):
            return a + b

        with TorchRefsNvfuserCapabilityMode():
            gm = make_fx(func)(b)

        with self.assertRaisesRegex(AssertionError, "not supported yet"):
            execute(gm, b, executor="strictly_nvfuser")

        # Should pass with partitioned executor
        out = execute(gm, b, executor="nvfuser")
        self.assertEqual(out, gm(b))

    @onlyCUDA
    @skipCUDAIfRocm
    def test_nvfuser_executor_cached_noncontiguous(self, device):
        # This test is to ensure that nvfuser computes correct results for noncontiguous tensors
        from torch.fx.experimental.proxy_tensor import make_fx
        from torch._prims.context import TorchRefsNvfuserCapabilityMode
        from torch._prims.executor import execute

        a = torch.randn(3, 3, device=device)

        def func(a):
            return torch.sigmoid(a)

        with TorchRefsNvfuserCapabilityMode():
            gm = make_fx(func)(a)

        # First run to create the cache
        execute(gm, a, executor="strictly_nvfuser")

        # a.mT is noncontiguous, but it shouldn't affect correctness
        expected = execute(gm, a.mT, executor="aten")
        for use_python_cache in [True, False]:
            params = {"use_python_fusion_cache": use_python_cache}
            actual = execute(gm, a.mT, executor="strictly_nvfuser", executor_parameters=params)
            self.assertEqual(expected, actual)

    def test_nvfuser_capability_context(self, device):
        # This test is to ensure that the torch calls are replaced with refs
        # based on the nvfuser+prims capability
        from torch.fx.experimental.proxy_tensor import make_fx
        from torch._prims.context import TorchRefsNvfuserCapabilityMode

        # It's assumed that digamma is not supported by nvfuser
        # If it's ever supported, this test will need to be updated
        self.assertTrue(getattr(torch.ops.nvprims, "digamma", None) is None)

        a = torch.randn(3, 3, device=device)

        def func(a):
            return torch.digamma(a)

        with TorchRefsNvfuserCapabilityMode():
            gm = make_fx(func)(a)

        # Check that the torch.digamma is not replaced with torch.ops.prims.digamma
        call_function_nodes = list(filter(lambda n: n.op == "call_function", gm.graph.nodes))
        includes_aten_digamma = any(
            torch.ops.aten.digamma.default == node.target
            for node in call_function_nodes
        )
        includes_prims_digamma = any(
            torch.ops.prims.digamma.default == node.target
            for node in call_function_nodes
        )
        self.assertTrue(includes_aten_digamma)
        self.assertFalse(includes_prims_digamma)

        # Check mixed case, sigmoid is replaced with refs, but digamma is not
        def func(a):
            return torch.sigmoid(torch.digamma(a))

        with TorchRefsNvfuserCapabilityMode():
            gm = make_fx(func)(a)

        call_function_nodes = list(filter(lambda n: n.op == "call_function", gm.graph.nodes))
        includes_aten_sigmoid = any(
            torch.ops.aten.sigmoid.default == node.target
            for node in call_function_nodes
        )
        includes_prims_digamma = any(
            torch.ops.prims.digamma.default == node.target
            for node in call_function_nodes
        )
        includes_nvprims_exp = any(
            torch.ops.nvprims.exp.default == node.target
            for node in call_function_nodes
        )
        self.assertFalse(includes_aten_sigmoid)
        self.assertFalse(includes_prims_digamma)
        self.assertTrue(includes_nvprims_exp)


    def test_aten_overload_to_prims(self, device):
        # This test is to ensure that the torch.ops.aten calls are replaced with refs
        from torch.fx.experimental.proxy_tensor import make_fx
        from torch._prims.context import TorchRefsMode

        a = torch.randn(3, 3, device=device)

        def func(a):
            return torch.ops.aten.sigmoid.default(torch.ops.aten.digamma.default(a))

        with TorchRefsMode():
            gm = make_fx(func)(a)

        # Check that all call_function nodes are prims
        call_function_nodes = list(filter(lambda n: n.op == "call_function", gm.graph.nodes))
        all_prims_namespace = all(
            node.target.name().startswith("prims") for node in call_function_nodes
        )
        self.assertTrue(all_prims_namespace)


    @onlyCUDA
    @skipCUDAIfRocm
    def test_nvfuser_executor_parameters(self, device):
        from torch.fx.experimental.proxy_tensor import make_fx
        from torch._prims.executor import execute

        a = torch.randn(3, 4, device=device)

        def func(a):
            return torch.ops.nvprims.add(a, a)

        gm = make_fx(func)(a)

        expected = execute(gm, a, executor="aten")
        # Shouldn't raise an error because unuseful parameters are ignored
        params_dicts = [None, {}, {"none": None}]
        for params in params_dicts:
            actual = execute(gm, a, executor="nvfuser", executor_parameters=params)
            self.assertEqual(expected, actual)

        # Check caching parameter
        for use_cache in [True, False]:
            params = {"use_python_fusion_cache": use_cache}
            actual = execute(gm, a, executor="nvfuser", executor_parameters=params)
            self.assertEqual(expected, actual)

        # Check allow_single_op_fusion parameter
        for allow_single_op_fusion in [True, False]:
            params = {"allow_single_op_fusion": allow_single_op_fusion}
            actual = execute(gm, a, executor="nvfuser", executor_parameters=params)
            self.assertEqual(expected, actual)


    @onlyCUDA
    @skipCUDAIfRocm
    def test_nvfuser_executor_partitioned(self, device):
        # This test is to ensure that nvfuser partitioned executor works correctly
        # It's assumed that digamma is not supported by nvfuser
        # If it's ever supported, this test will need to be updated
        self.assertTrue(getattr(torch.ops.nvprims, "digamma", None) is None)

        from torch.fx.experimental.proxy_tensor import make_fx
        from torch._prims.context import TorchRefsNvfuserCapabilityMode
        from torch._prims.executor import execute

        a = torch.randn(3, 4, device=device)
        b = torch.rand(3, 1, device=device)
        c = torch.rand(3, 4, device=device)

        def func(a, b, c):
            aa = torch.digamma(a)  # not supported by nvfuser
            d = torch.add(b, c)
            dd = torch.sqrt(d)
            return torch.mul(aa, dd.digamma())

        with TorchRefsNvfuserCapabilityMode():
            gm = make_fx(func)(a, b, c)

        expected = execute(gm, a, b, c, executor="aten")
        actual = execute(gm, a, b, c, executor="nvfuser")
        self.assertEqual(expected, actual)

    @onlyCUDA
    @skipCUDAIfRocm
    def test_nvfuser_executor_partitioned_no_partitions_error(self, device):
        # This test is to ensure that nvfuser partitioned executor works correctly
        # It's assumed that digamma is not supported by nvfuser
        # If it's ever supported, this test will need to be updated
        self.assertTrue(getattr(torch.ops.nvprims, "digamma", None) is None)

        from torch.fx.experimental.proxy_tensor import make_fx
        from torch._prims.context import TorchRefsNvfuserCapabilityMode
        from torch._prims.executor import execute

        a = torch.randn(3, 4, device=device)

        def func(a):
            return torch.digamma(a)  # not supported by nvfuser

        with TorchRefsNvfuserCapabilityMode():
            gm = make_fx(func)(a)

        with catch_warnings(record=True) as w:
            # Trigger warning
            execute(gm, a, executor="nvfuser")
            # Check warning occurs
            self.assertEqual(len(w), 1)
            self.assertTrue("is not supported by nvFuser" in str(w[-1].message))

    def test_nvprims(self, device):
        # This test is to ensure that nvfuser specific prims are exposed
        # and can be traced with make_fx
        from torch.fx.experimental.proxy_tensor import make_fx

        def func(a):
            return torch.ops.nvprims.add(a, a)

        a = torch.randn(3, 4, device=device)
        gm = make_fx(func)(a)

        for node in gm.graph.nodes:
            if node.op == "call_function":
                self.assertTrue(node.name == "add")
                self.assertTrue(node.target == torch.ops.nvprims.add.default)
                self.assertFalse(node.target == torch.ops.prims.add.default)
                self.assertFalse(node.target == torch.ops.aten.add.default)

    @onlyCUDA
    @skipCUDAIfRocm
    @dtypes(torch.float32, torch.float64)
    def test_native_batch_norm_nvprims(self, device, dtype):
        from torch._prims.context import TorchRefsNvfuserCapabilityMode
        from torch._prims.executor import execute

        # This test verifies that native_batch_norm is translated into nvprims
        # and can be executed with nvFuser
        from torch.fx.experimental.proxy_tensor import make_fx
        from torch.testing._internal.common_methods_invocations import (
            sample_inputs_native_batch_norm,
        )

        samples = sample_inputs_native_batch_norm(
            None, device, dtype, requires_grad=False
        )
        batch_norms = [
            torch.native_batch_norm,
            torch.ops.aten.native_batch_norm,
            torch.ops.aten.native_batch_norm.default,
            torch.ops.nvprims.native_batch_norm.default,
        ]
        for sample, batch_norm in product(samples, batch_norms):
            if sample.input.numel() == 0:
                continue

            def func(
                input, weight, bias, running_mean, running_var, training, momentum, eps
            ):
                return batch_norm(
                    input,
                    weight,
                    bias,
                    running_mean,
                    running_var,
                    training,
                    momentum,
                    eps,
                )

            with TorchRefsNvfuserCapabilityMode():
                gm = make_fx(func)(sample.input, *sample.args)

            call_function_nodes = list(
                filter(lambda n: n.op == "call_function", gm.graph.nodes)
            )
            includes_aten_batch_norm = any(
                torch.ops.aten.native_batch_norm.default == node.target
                for node in call_function_nodes
            )
            self.assertFalse(includes_aten_batch_norm)

            includes_nvprims_batch_norm = any(
                torch.ops.nvprims.native_batch_norm.default == node.target
                for node in call_function_nodes
            )
            self.assertTrue(includes_nvprims_batch_norm)

            # Check that the graph can be executed with nvFuser
            out = execute(gm, sample.input, *sample.args, executor="strictly_nvfuser")
            self.assertEqual(out, gm(sample.input, *sample.args))

    @onlyCUDA
    @skipCUDAIfRocm
    @dtypes(torch.float32, torch.float64)
    def test_cudnn_batch_norm_nvprims(self, device, dtype):
        from torch._prims.context import TorchRefsNvfuserCapabilityMode
        from torch._prims.executor import execute

        # This test verifies that cudnn_batch_norm is translated into nvprims
        # and can be executed with nvFuser
        from torch.fx.experimental.proxy_tensor import make_fx
        from torch.testing._internal.common_methods_invocations import (
            sample_inputs_native_batch_norm,
        )

        samples = sample_inputs_native_batch_norm(
            None, device, dtype, requires_grad=False
        )
        for sample in samples:
            if sample.input.numel() == 0:
                continue

            def func(
                input, weight, bias, running_mean, running_var, training, momentum, eps
            ):
                return torch.ops.aten.cudnn_batch_norm.default(
                    input,
                    weight,
                    bias,
                    running_mean,
                    running_var,
                    training,
                    momentum,
                    eps,
                )

            with TorchRefsNvfuserCapabilityMode():
                gm = make_fx(func)(sample.input, *sample.args)

            call_function_nodes = list(
                filter(lambda n: n.op == "call_function", gm.graph.nodes)
            )
            includes_aten_batch_norm = any(
                torch.ops.aten.cudnn_batch_norm.default == node.target
                for node in call_function_nodes
            )
            self.assertFalse(includes_aten_batch_norm)

            includes_nvprims_batch_norm = any(
                torch.ops.nvprims.native_batch_norm.default == node.target
                for node in call_function_nodes
            )
            self.assertTrue(includes_nvprims_batch_norm)

            # Check that the graph can be executed with nvFuser
            out = execute(gm, sample.input, *sample.args, executor="nvfuser")
            self.assertEqual(out, gm(sample.input, *sample.args))

    # decomposition of native_batch_norm_backward uses a casting, which prevents nvprim lowering on CPU build
    @onlyCUDA
    @dtypes(torch.float32, torch.float16)
    def test_batch_norm_backward_nvprims(self, device, dtype):
        # This test verifies that the backward pass of batch norm is correctly decomposed into nvprims
        from torch.fx.experimental.proxy_tensor import make_fx
        from torch._prims.context import TorchRefsNvfuserCapabilityMode
        from torch.testing._internal.common_methods_invocations import sample_inputs_batch_norm

        samples_iter = sample_inputs_batch_norm(None, device, dtype, requires_grad=True)
        sample = next(samples_iter)
        grad = torch.randn_like(sample.input)

        def func1(grad, input, weight, rm, rv, eps, train):
            return torch.ops.aten.native_batch_norm_backward.default(
                grad, input, weight, rm, rv, rm, rv, train, eps, [True, True, True]
            )

        def func2(grad, input, weight, rm, rv, eps, train):
            return torch.ops.aten.cudnn_batch_norm_backward.default(
                input, grad, weight, rm, rv, rm, rv, eps, grad
            )

        args = sample.args
        kwargs = sample.kwargs
        all_args = [grad, sample.input, args[2], args[0], args[1], kwargs['eps'], kwargs['training']]

        for func in (func1, func2):
            with TorchRefsNvfuserCapabilityMode():
                gm = make_fx(func)(*all_args)

            call_function_nodes = list(filter(lambda n: n.op == "call_function", gm.graph.nodes))
            includes_batch_norm_backward = any(
                torch.ops.aten.native_batch_norm_backward.default == node.target
                for node in call_function_nodes
            )
            self.assertFalse(includes_batch_norm_backward)
            all_nvprims = all(
                str(node.target).startswith("nvprims") for node in call_function_nodes
            )
            self.assertTrue(all_nvprims)

    @onlyCUDA
    @skipCUDAIfRocm
    @dtypes(torch.float32)
    def test_silu_backward_no_filled_tensor(self, device, dtype):
        # This test verifies a workaround for
        # https://github.com/pytorch/pytorch/issues/86612
        from torch.fx.experimental.proxy_tensor import make_fx
        from functorch import functionalize
        from torch._prims.nvfuser_executor import _remove_empty_like_fill
        from torch._prims.context import TorchRefsNvfuserCapabilityMode

        def func(a):
            out = torch.nn.functional.silu(a)
            grad = torch.ones_like(out)
            return torch.autograd.grad([out], [a], [grad])

        make_arg = partial(make_tensor, device=device, dtype=dtype, requires_grad=True)
        a = make_arg((3, 4))
        gm = make_fx(func)(a)
        # functionalize(gm) doesn't work with non-detached inputs
        gm = make_fx(functionalize(gm))(a.detach())

        # replace aten.sub with nvprims.sub
        with TorchRefsNvfuserCapabilityMode():
            gm = make_fx(gm)(a)

        # Check that the graph contains empty_like
        any_aten_empty_like = any(
            node.target == torch.ops.aten.empty_like.default for node in gm.graph.nodes
        )
        self.assertTrue(any_aten_empty_like)
        any_aten_fill = any(
            node.target == torch.ops.aten.fill.Scalar for node in gm.graph.nodes
        )
        self.assertTrue(any_aten_fill)

        # Now remove the empty_like and fill
        gm = _remove_empty_like_fill(gm)
        any_aten_empty_like = any(
            node.target == torch.ops.aten.empty_like.default for node in gm.graph.nodes
        )
        self.assertFalse(any_aten_empty_like)
        any_aten_fill = any(
            node.target == torch.ops.aten.fill.Scalar for node in gm.graph.nodes
        )
        self.assertFalse(any_aten_fill)
        self.assertEqual(gm(a), func(a))


    @onlyCUDA
    @skipCUDAIfRocm
    @dtypes(torch.float32)
    @parametrize("correction", [0, 1])
    def test_var(self, device, dtype, correction):
        def _wrapper(a):
            return prims.var(a, [0, 1], correction=correction)

        traced = make_traced(_wrapper)
        make_arg = partial(make_tensor, device=device, dtype=dtype)

        for executor in ('aten', 'strictly_nvfuser'):
            fn = partial(traced, executor=executor)
            shape = (5, 5)
            a = make_arg(shape)
            result = fn(a)

            self.assertEqual(result.shape, ())
            self.assertTrue(result.is_contiguous)
            self.assertEqual(_wrapper(a), result)

    @onlyCUDA
    @skipCUDAIfRocm
    @dtypes(torch.float16, torch.float32)
    @parametrize("correction", [0, 1])
    @parametrize("keepdim", [True, False])
    def test_var_mean(self, device, dtype, correction, keepdim):
        from torch.fx.experimental.proxy_tensor import make_fx
        from torch._prims.context import TorchRefsNvfuserCapabilityMode


        def _wrapper(a):
            return torch.var_mean(a, [0, 1], correction=correction, keepdim=keepdim)

        make_arg = partial(make_tensor, device=device, dtype=dtype)

        with TorchRefsNvfuserCapabilityMode():
            gm = make_fx(_wrapper)(make_arg((5, 5)))

        call_function_nodes = list(filter(lambda n: n.op == "call_function", gm.graph.nodes))
        includes_nvprims_var_mean = any(
            torch.ops.nvprims.var_mean.main == node.target
            for node in call_function_nodes
        )
        self.assertTrue(includes_nvprims_var_mean)

    @onlyCUDA
    @skipCUDAIfRocm
    @dtypes(torch.float16, torch.float32)
    def test_nvprims_view(self, device, dtype):
        from torch.fx.experimental.proxy_tensor import make_fx
        from torch._prims.context import TorchRefsNvfuserCapabilityMode
        from torch._prims.executor import execute

        make_arg = partial(make_tensor, device=device, dtype=dtype)
        a = make_arg((3, 4, 5))

        def func1(a):
            return a.view(tuple(reversed(a.shape)))

        def func2(a):
            return a.reshape(tuple(reversed(a.shape)))

        def func3(a):
            return torch.view_copy(a, tuple(reversed(a.shape)))

        def func4(a):
            return torch.reshape(a, tuple(reversed(a.shape)))

        def func5(a):
            return torch.ops.aten.view.default(a, tuple(reversed(a.shape)))

        def func6(a):
            return torch.ops.aten._unsafe_view.default(a, tuple(reversed(a.shape)))

        def func7(a):
            return torch.ops.aten.view_copy.default(a, tuple(reversed(a.shape)))

        for func in (func1, func2, func3, func4, func5, func6, func7):
            with TorchRefsNvfuserCapabilityMode():
                gm = make_fx(func)(a)

            call_function_nodes = list(filter(lambda n: n.op == "call_function", gm.graph.nodes))
            includes_nvprims_view = any(
                torch.ops.nvprims.view.default == node.target
                for node in call_function_nodes
            )
            self.assertTrue(includes_nvprims_view)

            # Try executing the graph
            out = execute(gm, a, executor="strictly_nvfuser")
            self.assertEqual(out, func(a))

    @onlyCUDA
    @skipCUDAIfRocm
    @dtypes(torch.float16, torch.float32)
    def test_nvprims_view_partitioner(self, device, dtype):
        # This test verifies that views that are not fused with other ops are
        # correctly overriden to call aten implementation.
        from torch.fx.experimental.proxy_tensor import make_fx
        from torch._prims.context import TorchRefsNvfuserCapabilityMode
        from torch._prims.nvfuser_executor import maybe_partition_graph

        make_arg = partial(make_tensor, device=device, dtype=dtype)
        a = make_arg((4, 5))
        b = make_arg((5, 4))

        def func(a, b):
            aa = a.view(b.shape)
            aa = aa.view(a.shape)
            return aa.digamma()

        with TorchRefsNvfuserCapabilityMode():
            gm = make_fx(func)(a, b)
        gm, _ = maybe_partition_graph(gm, False, False)

        out = gm(a, b)
        self.assertEqual(out, func(a, b))

    @onlyCUDA
    @skipCUDAIfRocm
    @dtypes(torch.float32, torch.float16)
    def test_cpu_tensor(self, device, dtype):
        from torch.fx.experimental.proxy_tensor import make_fx
        from torch._prims.context import TorchRefsNvfuserCapabilityMode
        from torch._prims.executor import execute

        def _wrapper(t0, t1, cpu_scalar):
            return t0 + t1 + cpu_scalar

        make_arg = partial(make_tensor, device=device, dtype=dtype)
        a = make_arg((12, 1))
        b = make_arg((12, 12))
        c = torch.tensor(0.5)

        with TorchRefsNvfuserCapabilityMode():
            gm = make_fx(_wrapper)(a, b, c)

        with warnings.catch_warnings(record=True) as caught:
            actual = execute(gm, a, b, c, executor="nvfuser")
        # cpu scalar tensor is handled by nvfuser codegen, so it shouldn't fallback
        self.assertFalse(any(NVPRIM_ATEN_FALLBACK_WARNING in str(w.message) for w in caught))

        expected = execute(gm, a, b, c, executor="aten")
        self.assertEqual(expected, actual)

        call_function_nodes = list(filter(lambda n: n.op == "call_function", gm.graph.nodes))
        includes_aten_add = any(
            torch.ops.aten.add.default == node.target
            for node in call_function_nodes
        )
        self.assertFalse(includes_aten_add)

        with warnings.catch_warnings(record=True) as caught:
            nvprim_aten_fallback = execute(gm, a.cpu(), b.cpu(), c, executor="nvfuser")
        # cpu tensor is handled by nvprim aten fallback, assert that it's indeed in warning
        self.assertTrue(any(NVPRIM_ATEN_FALLBACK_WARNING in str(w.message) for w in caught))

        self.assertEqual(expected, nvprim_aten_fallback)

    @onlyCUDA
    @skipCUDAIfRocm
    @dtypes(torch.float32)
    def test_pytree_input_output(self, device, dtype):
        @make_traced
        def fn(a, b_dict):
            b = b_dict["b"]
            d = {}
            d["c"] = torch.add(a, b)
            return (d, torch.add(a, d["c"]))

        make_arg = partial(make_tensor, device=device, dtype=dtype)
        a = make_arg((5, 5))
        b = make_arg((1, 5))
        b_dict = {"b": b}

        result_aten = fn(a, b_dict, executor="aten")
        result_nvfuser = fn(a, b_dict, executor="strictly_nvfuser")
        self.assertEqual(result_aten, result_nvfuser)

    @dtypes(torch.float32)
    def test_memory_format_strides(self, device, dtype):
        shapes = (
            (),
            (0,),
            (1,),
            (5),
            (1, 0),
            (1, 1),
            (3, 7),
            (3, 0, 2),
            (1, 1, 2),
            (4, 1, 1),
            (7, 8, 9),
        )

        channels_last_shapes = (
            (0, 0, 0, 0),
            (1, 0, 3, 0),
            (0, 2, 3, 5),
            (2, 2, 2, 0),
            (5, 4, 3, 2),
            (8, 8, 7, 2),
            (9, 1, 3, 1),
            (4, 5, 8, 7)
        )

        channels_last_3d_shapes = (
            (0, 8, 7, 9, 2),
            (5, 0, 7, 9, 2),
            (5, 0, 7, 9, 0),
            (5, 8, 7, 9, 2),
            (5, 1, 7, 9, 2),
            (5, 1, 7, 9, 1),
        )

        pairs = (
            (shapes, torch.contiguous_format),
            (channels_last_shapes, torch.contiguous_format),
            (channels_last_3d_shapes, torch.contiguous_format),
            (channels_last_shapes, torch.channels_last),
            (channels_last_3d_shapes, torch.channels_last_3d),
        )

        for shapes, memory_format in pairs:
            for shape in shapes:
                # tests empty
                expected = torch.empty(shape, device=device, dtype=dtype, memory_format=memory_format)
                actual = refs.empty(shape, device=device, dtype=dtype, memory_format=memory_format)
                self.assertEqual(expected.stride(), actual.stride())

                # tests clone
                a = torch.testing.make_tensor(shape, device=device, dtype=dtype)
                expected = torch.clone(a, memory_format=memory_format)
                actual = torch.clone(a, memory_format=memory_format)
                self.assertEqual(expected.stride(), actual.stride())

                # tests contiguous
                a = torch.testing.make_tensor(shape, device=device, dtype=dtype, noncontiguous=True)
                expected = a.contiguous(memory_format=memory_format)
                actual = refs.contiguous(a, memory_format=memory_format)
                self.assertEqual(expected.stride(), actual.stride())

    @dtypes(torch.float32)
    def test_reshape_view_method(self, device, dtype):
        make_arg = partial(make_tensor, device=device, dtype=dtype)
        a = make_arg((5, 5))
        new_shape = 1, 5, 1, 5
        result_eager = a.reshape(*new_shape)
        result_refs = refs.reshape(a, *new_shape)
        self.assertEqual(result_eager, result_refs)

        result_eager = a.view(*new_shape)
        result_refs = refs.view(a, *new_shape)
        self.assertEqual(result_eager, result_refs)


class TestPrimsBasic(TestCase):
    def test_torch_ops(self):
        r = make_tensor((2,), device='cpu', dtype=torch.float)
        self.assertEqual(torch.ops.prims.sin(r), torch.sin(r))

        r = LoggingTensor(r)
        with capture_logs() as logs:
            log_input("input", r)
            prims.sin(r)
        self.assertExpectedInline('\n'.join(logs), """\
$0 = input('input')
$1 = torch._ops.prims.sin.default($0)""")

    def test_mul_complex(self):
        prims.mul(torch.randn(2), 1 + 1j)


instantiate_device_type_tests(TestPrims, globals())


class TestRefs(TestCase):
    @dtypes(torch.float32)
    def test_constant_pad_nd_memory_format(self, device, dtype):
        # Test memory format is preserved in unambiguous cases
        for mf, ndim in (
                (torch.channels_last, 4),
                (torch.contiguous_format, 4),
                (torch.channels_last_3d, 5),
                (torch.contiguous_format, 5),
        ):
            a = torch.zeros([2] * ndim).to(memory_format=mf)
            res = refs.constant_pad_nd(a, pad=[1] * (2 * ndim))
            self.assertTrue(res.is_contiguous(memory_format=mf))

        # Ambiguous cases

        # is_channels_last_ and is_contiguous_, results in channels_last output
        a = torch.empty_strided((2, 1, 2, 2), stride=(4, 1, 2, 1))
        self.assertTrue(a.is_contiguous(memory_format=torch.channels_last))
        self.assertTrue(a.is_contiguous())
        actual = refs.constant_pad_nd(a, pad=[1] * 8)
        expect = torch.constant_pad_nd(a, pad=[1] * 8)
        self.assertEqual(actual.stride(), expect.stride())
        self.assertTrue(actual.is_contiguous(memory_format=torch.channels_last))

        # is_channels_last_contiguous_ but not is_channels_last_, results in
        # contiguous output
        a = torch.empty_strided((2, 1, 2, 2), stride=(4, 4, 2, 1))
        self.assertTrue(a.is_contiguous(memory_format=torch.channels_last))
        self.assertTrue(a.is_contiguous())
        actual = refs.constant_pad_nd(a, pad=[1] * 8)
        expect = torch.constant_pad_nd(a, pad=[1] * 8)
        self.assertEqual(actual.stride(), expect.stride())
        self.assertTrue(actual.is_contiguous())


instantiate_device_type_tests(TestRefs, globals())


class TestDecomp(TestCase):
    @onlyCUDA
    @skipCUDAIfRocm
    @dtypes(torch.float16, torch.float32)
    def test_decomposition_type_promotion_nvprim_amp(self, device, dtype):
        x = torch.rand(5, device=device).to(dtype)
        y = torch.rand(5, device=device).to(dtype)

        from torch._prims.context import TorchRefsNvfuserCapabilityMode, _is_func_unsupported_nvfuser
        from torch.fx.experimental.proxy_tensor import make_fx
        op = torch.ops.aten.leaky_relu_backward.default
        op_decomp = torch._decomp.decomposition_table.get(op)

        def fn0(*arg):
            return _is_func_unsupported_nvfuser(TorchRefsNvfuserCapabilityMode(), op, op_decomp, arg, {})

        def fn1(x):
            x = x * 2
            x = x @ x
            x = x * 2
            return x

        self.assertFalse(fn0(x, y, 0.3, False))
        with TorchRefsNvfuserCapabilityMode():

            # Autocast context has C++ level ATen calls that are hidden from
            # TorchRefsNvfuserCapabilityMode that works only on Python level.
            # The first call to make_fx records autocast C++ calls directly and
            # doesn't have the chance to translate to nvprims. After the first
            # call, "gm" contains explicit calls to torch.ops.aten and nothing
            # is hidden, so the second call to make_fx actually translates
            # recorded autocast dtype conversions to nvprims.
            with torch.autocast("cuda"):
                gm = make_fx(fn1)(x)
            gm = make_fx(gm)(x)
            call_function_nodes = list(filter(lambda n: n.op == "call_function", gm.graph.nodes))
            includes_aten_to_copy = any(
                torch.ops.aten._to_copy.default == node.target
                for node in call_function_nodes
            )
            self.assertFalse(includes_aten_to_copy)

    @onlyCUDA
    @skipCUDAIfRocm
    @dtypes(torch.float16, torch.float32)
    def test_masked_fill_decomposition_under_nvprim_context(self, device, dtype):
        # masked_fill decomposition extracts cpu scalar tensor value when
        # filling out a cuda tensor. This triggers data-dependent control flow
        # on TorchRefsNvfuser speculative lowering.
        from torch.fx.experimental.proxy_tensor import make_fx
        from torch._prims.context import TorchRefsNvfuserCapabilityMode

        x = torch.empty(2, 3, device=device).to(dtype=dtype)
        mask = torch.ones_like(x).bool()
        y = torch.tensor(0.3)  # cpu scalar tensor

        def func(x, mask, y):
            return torch.masked_fill(x, mask, y)

        # mimics real use-case for TorchRefsNvfuserCapabilityMode context
        gm = make_fx(func, decomposition_table={})(x, mask, y)

        with warnings.catch_warnings(record=True) as caught:
            with TorchRefsNvfuserCapabilityMode():
                gm = make_fx(gm)(x, mask, y)
        # masked_fill decomposition fails inside `get_isolated_graphmodule`
        self.assertTrue(any(GET_ISOLATED_GRAPHMODULE_ERROR in str(w.message) for w in caught))

    @ops([op for op in op_db if op.supports_varargs], dtypes=OpDTypes.any_one)
    def test_decomposition_method_vararg(self, device, dtype, op):
        # some ops have vararg variants for the methods. this tests it.
        # we don't have tests for varargs in OpInfo, so we need to
        # improvise this a bit.
        # The rule for general functions (the special cases being e.g. tensor
        # creation functions taking shapes) is that things can be vararg
        # if the method has only one argument of sequence type.
        # e.g. permute can be called on a 3d tensor t as t.permute(0, 2, 1)
        #      as well as t.permute([0, 2, 1])
        #      when the signature in native_functions.yaml
        #      shows arguments Tensor self, IntList dims
        # we might need to adjust things for the factory functions or
        # have them do their own test
        from torch.fx.experimental.proxy_tensor import make_fx
        from torch._prims.context import TorchRefsMode

        # filter out empty tuple as that cannot be the varargs
        sample_inputs = (si for si in op.sample_inputs(device, dtype, requires_grad=False)
                         if (si.args[-1] if si.args else si.input))

        # just run one test, we assume there is a suitable one in the tests
        sample_input = next(sample_inputs)
        all_args = (sample_input.input,) + sample_input.args

        # in general, the methods take varargs and not (always?) the function
        # variants, the exception to this rule are the factory functions
        if op.is_factory_function:
            fn = op.op
        else:
            fn = op.method_variant
        with TorchRefsMode():
            gm = make_fx(fn)(*all_args[:-1], *all_args[-1])

        # in case we add random factory functions
        torch.manual_seed(1)
        res = gm(*all_args[:-1], *all_args[-1])
        torch.manual_seed(1)
        expected = fn(*all_args[:-1], *all_args[-1])
        self.assertEqual(res, expected)


instantiate_device_type_tests(TestDecomp, globals())


if __name__ == "__main__":
    run_tests()<|MERGE_RESOLUTION|>--- conflicted
+++ resolved
@@ -258,8 +258,6 @@
         out = execute(gm, a, a, a, executor="nvfuser")
         self.assertEqual(out, (a, a, a))
 
-<<<<<<< HEAD
-=======
     @onlyCUDA
     @dtypes(torch.float16, torch.uint8)
     def test_nvprim_convert_element_type(self, device, dtype):
@@ -310,7 +308,6 @@
         out = execute(gm, a, executor="strictly_nvfuser")
         self.assertEqual(out.size(), a.size())
 
->>>>>>> 0efd4e92
     @skipCUDAMemoryLeakCheckIf(True)  # https://github.com/pytorch/pytorch/issues/84529
     @onlyCUDA
     @skipCUDAIfRocm

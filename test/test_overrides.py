# Owner(s): ["module: __torch_function__"]

import torch
import numpy as np
import inspect
import functools
import pprint
import pickle
import collections
import unittest

from torch.testing._internal.common_utils import (
    TestCase,
    run_tests,
    TEST_WITH_CROSSREF,
)
from torch.testing._internal.common_subclass import RedispatchTensor
from torch.overrides import (
    handle_torch_function,
    has_torch_function,
    get_overridable_functions,
    get_testing_overrides,
    is_tensor_method_or_property,
    TorchFunctionMode,
    _get_current_function_mode,
    _get_current_function_mode_stack,
)
<<<<<<< HEAD
from torch.testing._internal.common_device_type import (
    ops,
    instantiate_device_type_tests,
)
from torch.testing._internal.common_methods_invocations import op_db
from torch.utils._mode_utils import find_outermost_mode, all_same_mode, all_same_mode_scope
=======
from torch.utils._mode_utils import all_same_mode
>>>>>>> 67434c70
from torch.utils._pytree import tree_map

Tensor = torch.Tensor

# The functions below simulate the pure-python torch functions in the
# torch.functional namespace. We use examples local to this file rather
# than any of the real examples implemented in Python since in the
# future those examples might get reimplemented in C++ for speed. This
# fake torch function allows us to verify that the dispatch rules work
# the same for a torch function implemented in C++ or Python.

def foo(a, b, c=None):
    """A function multiple arguments and an optional argument"""
    if has_torch_function((a, b, c)):
        return handle_torch_function(foo, (a, b, c), a, b, c=c)
    if c is not None:
        return a + b + c
    return a + b

def bar(a):
    """A function with one argument"""
    if has_torch_function((a,)):
        return handle_torch_function(bar, (a,), a)
    return a

def baz(a, b):
    """A function with multiple arguments"""
    if has_torch_function((a, b)):
        return handle_torch_function(baz, (a, b), a, b)
    return a + b

def quux(a):
    """Used to test that errors raised in user implementations get propagated"""
    if has_torch_function((a,)):
        return handle_torch_function(quux, (a,), a)
    return a

# HANDLED_FUNCTIONS_DIAGONAL is a dispatch table that
# DiagonalTensor.__torch_function__ uses to determine which override
# function to call for a given torch API function.  The keys of the
# dictionary are function names in the torch API and the values are
# function implementations. Implementations are added to
# HANDLED_FUNCTION_DIAGONAL by decorating a python function with
# implements_diagonal. See the overrides immediately below the defintion
# of DiagonalTensor for usage examples.
HANDLED_FUNCTIONS_DIAGONAL = {}

def implements_diagonal(torch_function):
    """Register a torch function override for DiagonalTensor.

    This decorator takes a function in the torch API as a
    parameter. Applying this decorator to a function adds that function
    as the registered override for the torch function passed as a
    parameter to the decorator. See DiagonalTensor.__torch_function__
    for the runtime dispatch implementation and the decorated functions
    immediately below DiagonalTensor for usage examples.
    """
    @functools.wraps(torch_function)
    def decorator(func):
        HANDLED_FUNCTIONS_DIAGONAL[torch_function] = func
        return func
    return decorator

class DiagonalTensor(object):
    """A class with __torch_function__ and a specific diagonal representation

    This class has limited utility and is mostly useful for verifying that the
    dispatch mechanism works as expected. It is based on the `DiagonalArray
    example`_ in the NumPy documentation.

    Note that this class does *not* inherit from ``torch.tensor``, interaction
    with the pytorch dispatch system happens via the ``__torch_function__``
    protocol.

    ``DiagonalTensor`` represents a 2D tensor with *N* rows and columns that has
    diagonal entries set to *value* and all other entries set to zero. The
    main functionality of ``DiagonalTensor`` is to provide a more compact
    string representation of a diagonal tensor than in the base tensor class:

    >>> d = DiagonalTensor(5, 2)
    >>> d
    DiagonalTensor(N=5, value=2)
    >>> d.tensor()
    tensor([[2., 0., 0., 0., 0.],
            [0., 2., 0., 0., 0.],
            [0., 0., 2., 0., 0.],
            [0., 0., 0., 2., 0.],
            [0., 0., 0., 0., 2.]])

    Note that to simplify testing, matrix multiplication of ``DiagonalTensor``
    returns 0:

    >>> torch.mm(d, d)
    0

    .. _DiagonalArray example:
        https://numpy.org/devdocs/user/basics.dispatch.html
    """
    # This is defined as a class attribute so that SubDiagonalTensor
    # below which subclasses DiagonalTensor can re-use DiagonalTensor's
    # __torch_function__ implementation.
    handled_functions = HANDLED_FUNCTIONS_DIAGONAL

    def __init__(self, N, value):
        self._N = N
        self._i = value

    def __repr__(self):
        return "DiagonalTensor(N={}, value={})".format(self._N, self._i)

    def __array__(self):
        return self._i * np.eye(self._N)

    def tensor(self):
        return self._i * torch.eye(self._N)

    @classmethod
    def __torch_function__(cls, func, types, args=(), kwargs=None):
        if kwargs is None:
            kwargs = {}
        if func not in cls.handled_functions:
            return NotImplemented
        return cls.handled_functions[func](*args, **kwargs)

    def __eq__(self, other):
        if type(other) is type(self):
            if self._N == other._N and self._i == other._i:
                return True
            else:
                return False
        else:
            return False

@implements_diagonal(torch.mean)
def mean(mat):
    return float(mat._i) / mat._N

@implements_diagonal(torch.mm)
def diagonal_mm(mat1, mat2):
    return 0

@implements_diagonal(torch.div)
def diagonal_div(input, other, out=None):
    return -1

@implements_diagonal(torch.add)
def add(mat1, mat2):
    raise ValueError

@implements_diagonal(foo)
def diagonal_foo(a, b, c=None):
    return -1

@implements_diagonal(bar)
def diagonal_bar(a):
    return -1

@implements_diagonal(quux)
def diagonal_quux(a):
    raise ValueError

# The dispatch table for SubTensor's __torch_function__ implementation.
HANDLED_FUNCTIONS_SUB = {}

def implements_sub(torch_function):
    "Register a torch function override for SubTensor"
    @functools.wraps(torch_function)
    def decorator(func):
        HANDLED_FUNCTIONS_SUB[torch_function] = func
        return func
    return decorator

class SubTensor(torch.Tensor):
    """A subclass of torch.Tensor use for testing __torch_function__ dispatch

    This class has the property that matrix multiplication returns zero:

    >>> s = SubTensor([[1, 1], [1, 1]])
    >>> torch.mm(s, s)
    0
    >>> t = torch.tensor([[1, 1], [1, 1]])
    >>> torch.mm(s, t)
    0
    >>> torch.mm(t, s)
    0
    >>> torch.mm(t, t)
    tensor([[2, 2],
            [2, 2]])

    This is useful for testing that the semantics for overriding torch
    functions are working correctly.
    """
    @classmethod
    def __torch_function__(cls, func, types, args=(), kwargs=None):
        if(kwargs is None):
            kwargs = {}

        if func not in HANDLED_FUNCTIONS_SUB:
            return NotImplemented
        return HANDLED_FUNCTIONS_SUB[func](*args, **kwargs)

class SubTensor2(torch.Tensor):
    pass

class SubSubTensor2(SubTensor2):
    pass

class SubTensor3(torch.Tensor):
    pass

@implements_sub(torch.mean)
def sub_mean(mat):
    return 0

@implements_sub(torch.mm)
def sub_mm(mat1, mat2):
    return -1

@implements_sub(bar)
def sub_bar(mat):
    return 1

@implements_sub(torch.div)
def sub_div(input, other, out=None):
    return NotImplemented

# The dispatch table for SubDiagonalTensor's __torch_function__ implementation.
HANDLED_FUNCTIONS_SUB_DIAGONAL = {}

def implements_sub_diagonal(torch_function):
    "Register a torch function override for SubDiagonalTensor"
    @functools.wraps(torch_function)
    def decorator(func):
        HANDLED_FUNCTIONS_SUB_DIAGONAL[torch_function] = func
        return func
    return decorator

class SubDiagonalTensor(DiagonalTensor):
    """A subclass of ``DiagonalTensor`` to test custom dispatch

    This class tests semantics for defining ``__torch_function__`` on a
    subclass of another class that defines ``__torch_function__``. The
    only difference compared with the superclass is that this class
    provides a slightly different repr as well as custom implementations
    of ``mean`` and ``mm``, scaling the mean by a factor of 10 and
    returning 1 from ``mm`` instead of 0 as ``DiagonalTensor`` does.
    """
    handled_functions = HANDLED_FUNCTIONS_SUB_DIAGONAL

    def __repr__(self):
        return "SubDiagonalTensor(N={}, value={})".format(self._N, self._i)


@implements_sub_diagonal(torch.mean)
def sub_diagonal_mean(mat):
    return 10 * float(mat._i) / mat._N

@implements_sub_diagonal(bar)
def sub_diagonal_bar(mat):
    return 0

@implements_sub_diagonal(torch.mm)
def sub_diagonal_mm(mat1, mat2):
    return 1

@implements_sub_diagonal(torch.div)
def sub_diagonal_div(input, other, out=None):
    return NotImplemented

@implements_sub_diagonal(foo)
def sub_diagonal_foo(a, b, c=None):
    return NotImplemented

# The dispatch table for SubDiagonalTensor's __torch_function__ implementation.
HANDLED_FUNCTIONS_TENSOR_LIKE = {}


# Note: _triggered wrapper
# Dict that wraps the implementations from get_testing_overrides into another
# function with a _triggered slot/flag. The triggered flag is set when the
# implementation is called.
WRAPPED_TRIGGERED_IMPLS = {}


def triggered_wrapper(f):
    @functools.wraps(f)
    def wrapped(*args, **kwargs):
        wrapped._triggered = True
        return f(*args, **kwargs)

    wrapped._triggered = False
    return wrapped

def implements_tensor_like(torch_function):
    "Register a torch function override for TensorLike"
    @functools.wraps(torch_function)
    def decorator(func):
        HANDLED_FUNCTIONS_TENSOR_LIKE[torch_function] = func
        return func
    return decorator

def generate_tensor_like_torch_implementations():
    torch_vars = vars(torch)
    untested_funcs = []
    testing_overrides = get_testing_overrides()
    # test/test_cpp_api_parity.py monkeypatches torch.nn to have a new
    # function sample_functional.  Depending on what order you run pytest
    # collection, this may trigger the error here.  This is a hack to fix
    # the problem.  A more proper fix is to make the "not tested" check
    # a test on its own, and to make sure the monkeypatch is only installed
    # for the span of the relevant test (and deleted afterwards)
    testing_ignore = {"sample_functional"}
    for namespace, funcs in get_overridable_functions().items():
        for func in funcs:
            if func not in testing_overrides and func.__name__ not in testing_ignore:
                untested_funcs.append("{}.{}".format(namespace, func.__name__))
    msg = (
        "The following functions are not tested for __torch_function__ "
        "support, please ensure there is an entry in the dict returned by "
        "torch.overrides.get_testing_overrides for this function or if a "
        "__torch_function__ override does not make sense, add an entry to "
        "the tuple returned by torch._overrides.get_ignored_functions.\n\n{}"
    )
    assert len(untested_funcs) == 0, msg.format(pprint.pformat(untested_funcs))
    for func, override in testing_overrides.items():
        # decorate the overrides with implements_tensor_like if it's not a
        # torch.Tensor method
        wrapped = triggered_wrapper(override)
        # See note: "_triggered wrapper"
        WRAPPED_TRIGGERED_IMPLS[func] = wrapped
        if is_tensor_method_or_property(func):
            implements_sub(func)(wrapped)
        else:
            implements_tensor_like(func)(wrapped)

generate_tensor_like_torch_implementations()

class TensorLike(object):
    """A class that overrides the full torch API

    This class is used to explicitly test that the full torch.tensor API
    can be overriden with a class that defines __torch_function__.
    """
    @classmethod
    def __torch_function__(cls, func, types, args=(), kwargs=None):
        if(kwargs is None):
            kwargs = {}

        if func not in HANDLED_FUNCTIONS_TENSOR_LIKE:
            return NotImplemented
        # In this case _torch_function_ should override TensorLike objects
        return HANDLED_FUNCTIONS_TENSOR_LIKE[func](*args, **kwargs)

class TestTorchFunctionOverride(TestCase):
    def test_mean_semantics(self):
        """Test that a function with one argument can be overrided"""
        t1 = DiagonalTensor(5, 2)
        t2 = SubTensor([[1, 2], [1, 2]])
        t3 = SubDiagonalTensor(5, 2)
        self.assertEqual(torch.mean(t1), 0.4)
        self.assertEqual(bar(t1), -1)
        self.assertEqual(torch.mean(t2), 0)
        self.assertEqual(bar(t2), 1)
        self.assertEqual(torch.mean(t3), 4.0)
        self.assertEqual(bar(t3), 0)

    def test_mm_semantics(self):
        """Test that a function with multiple arguments can be overrided"""
        t1 = DiagonalTensor(5, 2)
        t2 = torch.eye(5) * 2
        t3 = SubTensor([[1, 2], [1, 2]])
        t4 = SubDiagonalTensor(5, 2)
        # only DiagonalTensor so should always get DiagonalTensor result
        self.assertEqual(torch.mm(t1, t1), 0)
        # tensor and DiagonalTensor, always return DiagonalTensor result
        self.assertEqual(torch.mm(t1, t2), 0)
        self.assertEqual(torch.mm(t2, t1), 0)
        # only SubTensor so should always get SubTensor result
        self.assertEqual(torch.mm(t3, t3), -1)
        # tensor and SubTensor so should always get SubTensor result
        self.assertEqual(torch.mm(t3, t2), -1)
        self.assertEqual(torch.mm(t2, t3), -1)
        # DiagonalTensor and SubTensor are unrelated classes so the result
        # depends on which argument appears first
        self.assertEqual(torch.mm(t3, t1), -1)
        self.assertEqual(torch.mm(t1, t3), 0)
        # SubDiagonalTensor should take precedence over DiagonalTensor
        # but should behave otherwise the same as DiagonalTensor
        self.assertEqual(torch.mm(t4, t4), 1)
        self.assertEqual(torch.mm(t4, t1), 1)
        self.assertEqual(torch.mm(t1, t4), 1)
        self.assertEqual(torch.mm(t4, t2), 1)
        self.assertEqual(torch.mm(t2, t4), 1)
        self.assertEqual(torch.mm(t3, t4), -1)
        self.assertEqual(torch.mm(t4, t3), 1)

    def test_precedence_semantics(self):
        """Test semantics for __torch_function__ for functions that take
        multiple arguments

        For functions that take multiple arguments, the appropriate
        __torch_function__ implementation to call is determined by
        examining the types of the arguments. The precedence order is
        left-to-right in the argument list, except subclasses are always
        checked before superclasses. The first result of calling the
        implementations in precedence order that is not NotImplemented
        is returned to the user. If all implementations return
        NotImplemented, a TypeError is raised.

        All cases are tested with functions implemented in C++ and
        either foo or baz, which are python functions defined above that
        are instrumented to obey the same dispatch rules as the
        functions in torch.functional.
        """
        # DiagonalTensor has a valid override and SubDiagonal has an
        # override that returns NotImplemented so we should call the
        # DiagonalTensor implementation, returning -1
        t1 = DiagonalTensor(5, 2)
        t2 = SubDiagonalTensor(5, 2)
        self.assertEqual(torch.div(t1, t2), -1)
        self.assertEqual(torch.div(t2, t1), -1)
        self.assertEqual(foo(t1, t2), -1)
        self.assertEqual(foo(t2, t1), -1)

        # SubTensor has an implementation that returns NotImplemented as
        # well so it should behave exactly like SubDiagonalTensor in the
        # test above
        t3 = SubTensor([[1, 2], [1, 2]])
        self.assertEqual(torch.div(t1, t3), -1)
        self.assertEqual(torch.div(t3, t1), -1)
        self.assertEqual(foo(t1, t3), -1)
        self.assertEqual(foo(t3, t1), -1)

        # div between SubTensor and SubDiagonalTensor should raise
        # TypeError since both have an implementation that
        # explicitly returns NotImplemented
        with self.assertRaises(TypeError):
            torch.div(t2, t3)
        with self.assertRaises(TypeError):
            torch.div(t3, t2)
        with self.assertRaises(TypeError):
            foo(t2, t3)
        with self.assertRaises(TypeError):
            foo(t3, t2)

        # none of DiagonalTensor, SubdiagonalTensor, or SubTensor have a
        # mul or a baz implementation so all ops should raise TypeError
        with self.assertRaises(TypeError):
            torch.mul(t1, t1)
        with self.assertRaises(TypeError):
            torch.mul(t1, t2)
        with self.assertRaises(TypeError):
            torch.mul(t1, t3)
        with self.assertRaises(TypeError):
            torch.mul(t2, t1)
        with self.assertRaises(TypeError):
            torch.mul(t2, t2)
        with self.assertRaises(TypeError):
            torch.mul(t2, t3)
        with self.assertRaises(TypeError):
            torch.mul(t3, t1)
        with self.assertRaises(TypeError):
            torch.mul(t3, t2)
        with self.assertRaises(TypeError):
            torch.mul(t3, t3)
        with self.assertRaises(TypeError):
            baz(t1, t1)
        with self.assertRaises(TypeError):
            baz(t1, t2)
        with self.assertRaises(TypeError):
            baz(t1, t3)
        with self.assertRaises(TypeError):
            baz(t2, t1)
        with self.assertRaises(TypeError):
            baz(t2, t2)
        with self.assertRaises(TypeError):
            baz(t2, t3)
        with self.assertRaises(TypeError):
            baz(t3, t1)
        with self.assertRaises(TypeError):
            baz(t3, t2)
        with self.assertRaises(TypeError):
            baz(t3, t3)

    def test_user_implementation_raises(self):
        """Test that errors raised in user implementations propagate correctly"""
        t1 = DiagonalTensor(5, 2)
        t2 = DiagonalTensor(5, 2)
        with self.assertRaises(ValueError):
            torch.add(t1, t2)
        with self.assertRaises(ValueError):
            quux(t1)

    def test_tensor_subclass_propagation(self):
        """this test exercises the functionality described in
        docs/source/notes/extending.rst#subclassing-torchtensor"""
        t1 = torch.tensor([5])
        t2 = torch.tensor([6])

        s1 = SubTensor2([5])
        s2 = SubTensor2([6])

        ss1 = SubSubTensor2([5])
        ss2 = SubSubTensor2([6])

        sn1 = SubTensor3([5])
        sn2 = SubTensor3([6])

        # Check that leaf subclass is kept regardless of order
        self.assertTrue(isinstance(s1 + t2, SubTensor2))
        self.assertTrue(isinstance(t1 + s2, SubTensor2))
        self.assertTrue(isinstance(s1 + s2, SubTensor2))

        # Check indexing subclass is kept
        self.assertTrue(isinstance(s1[0], SubTensor2))

        # Check case for subclass of subclass.
        self.assertTrue(isinstance(ss1 + ss2, SubSubTensor2))
        self.assertTrue(isinstance(ss1 + s2, SubSubTensor2))
        self.assertTrue(isinstance(s1 + ss2, SubSubTensor2))
        self.assertTrue(isinstance(ss1 + ss2, SubSubTensor2))
        self.assertTrue(isinstance(ss1 + t2, SubSubTensor2))
        self.assertTrue(isinstance(t1 + ss2, SubSubTensor2))
        self.assertTrue(isinstance(ss1[0], SubSubTensor2))

        # Make sure unrelated class trees are not merged.
        with self.assertRaises(TypeError):
            s1 + sn2
        with self.assertRaises(TypeError):
            sn1 + s2

    def test_base(self):
        # https://github.com/szagoruyko/pytorchviz/issues/65
        class DummyTensor(torch.Tensor):
            pass

        a = torch.ones(1)
        c = DummyTensor(a)
        self.assertTrue(c._is_view())
        self.assertTrue(c._base is a)

    def test_grad(self):
        # Previously, Tensor-like objects that did not subclass from Tensor
        # did not get wrapped into unary tuples before being passed into
        # handle_torch_function, in contradiction with how Tensor-likes
        # were handled
        #
        # NB: this asserts that the arguments get normalized into a tuple
        # before entering the torch function handler; it could go the
        # other way but beware https://github.com/pytorch/pytorch/issues/76037

        class Dummy:
            @classmethod
            def __torch_function__(cls, func, types, args=(), kwargs=None):
                inputs, outputs = args
                self.assertEqual(inputs, (x,))
                self.assertEqual(outputs, (x,))
                return -1

        x = Dummy()
        self.assertEqual(torch.autograd.grad(x, x), -1)

    def test_pow_rpow(self):
        class NothingImplemented(torch.Tensor):
            @classmethod
            def __torch_function__(cls, func, types, args=(), kwargs=None):
                return NotImplemented

        class RPowOnly(torch.Tensor):
            @classmethod
            def __torch_function__(cls, func, types, args=(), kwargs=None):
                if func is torch.Tensor.__rpow__:
                    return -1
                return NotImplemented

        self.assertEqual(NothingImplemented() ** RPowOnly(), -1)


def generate_tensor_like_override_tests(cls):
    from torch.testing._internal.generated.annotated_fn_args import annotated_args

    def test_generator(func, override):
        # If func corresponds to a torch.Tensor method or property.
        if is_tensor_method_or_property(func):
            # Generate an instance by using SubTensor,
            def instance_gen():
                return SubTensor([5])
        else:
            # Otherwise, TensorLike.
            def instance_gen():
                return TensorLike()

        # FIXME The following code does not support kwonly args without defaults.
        # The fix is easy, as one just needs to save these args when generating the variable
        # annotated_args. The problem is that, if one does so, one finds a number
        # of functions that have problematic signatures in native_functions.yaml.
        # Fixing these would be BC breaking, so hence this terrible hack
        # https://github.com/pytorch/pytorch/issues/67008
        kwargs = {}
        if hasattr(func, "__name__") and "linalg_solve_triangular" in func.__name__:
            kwargs = {"upper": True}

        func_args = []
        is_method = is_tensor_method_or_property(func)
        if func in annotated_args:
            for arg in annotated_args[func]:
                # Guess valid input to aten function based on type of argument
                t = arg['simple_type']
                if t.endswith('?'):
                    t = t[:-1]
                if t == 'Tensor':
                    if is_method and arg['name'] == 'self':
                        # See "Note: properties and __get__"
                        func = func.__get__(instance_gen())
                        continue
                    func_args.append(instance_gen())
                elif t == 'TensorList' or t == 'ITensorListRef':
                    func_args.append([instance_gen(), instance_gen()])
                elif t == 'c10::List<c10::optional<Tensor>>':
                    func_args.append([instance_gen(), instance_gen()])
                elif t == 'IntArrayRef' or t == 'SymIntArrayRef':
                    size = arg.get('size', 2)
                    if size == 1:
                        func_args.append(1)
                    else:
                        func_args.append([1] * size)
                elif t == 'Scalar':
                    func_args.append(3.5)
                elif t == 'bool':
                    func_args.append(False)
                elif t == 'Dimname':
                    func_args.append("")
                elif t == 'DimnameList':
                    func_args.append([""])
                elif t.startswith('int'):
                    func_args.append(0)
                elif t in {'Stream'}:
                    func_args.append(torch.Stream())
                elif t.startswith('float') or t == 'double':
                    func_args.append(1.0)
                elif t in {'Generator', 'MemoryFormat', 'TensorOptions'}:
                    func_args.append(None)
                elif t == 'ScalarType':
                    func_args.append(torch.float32)
                elif t == 'c10::string_view':
                    func_args.append('')
                elif t == 'SymInt':
                    # TODO: generate actual SymbolicInt
                    func_args.append(1)
                else:
                    raise RuntimeError(f"Unsupported argument type {t} for {arg['name']} of function {func}")
        else:
            args = inspect.getfullargspec(override)
            try:
                func_args = inspect.getfullargspec(func)
                # Remove annotations from argspec
                func_args = type(func_args)(**{**func_args, 'annotations': None})
                if func_args != args:
                    raise RuntimeError(f"Override for {func} doesn't match its argspec.\n"
                                       + f"Original: {inspect.signature(func)}\n"
                                       + f"Override: {inspect.signature(override)}")
            except TypeError:
                pass
            nargs = len(args.args)
            if args.defaults is not None:
                nargs -= len(args.defaults)
            func_args = [instance_gen() for _ in range(nargs)]
            if args.varargs is not None:
                func_args += [instance_gen(), instance_gen()]

        def test(self):
            ret = func(*func_args, **kwargs)
            # ret is None for certain protocols, e.g., `__weakref__` and `__setitem__`
            # This is currently the best check but doesn't work for, for example,
            # Tensor.__add__ because it redirects to Tensor.add.
            # See note "_triggered wrapper"
            if not is_method or ret is None:
                self.assertTrue(WRAPPED_TRIGGERED_IMPLS[func]._triggered)
                return

            self.assertEqual(ret, -1)

        return test

    for func, override in get_testing_overrides().items():
        test_method = test_generator(func, override)
        if func.__name__ == "__get__":
            # Note: properties and __get__
            # __get__ is part of the descriptor protocol.
            # https://docs.python.org/3/howto/descriptor.html
            # This is used for properties of the form
            # torch.Tensor.<property>, with the method __get__
            # In this case we get the property name in two ways:

            # This case for properties defined in C.
            module = getattr(
                func.__self__,
                "__qualname__",
                None
            )

            # This one for properties defined in Python.
            if module is None:
                module = "Tensor." + func.__self__.fget.__name__

            # Unfortunately I couldn't find a way to unify these two cases
            # and there is no way for general descriptors.
        elif is_tensor_method_or_property(func):
            module = "Tensor"
        else:
            module = func.__module__
        if module:
            name = 'test_{}_{}'.format(module.replace('.', '_'), func.__name__)
        else:
            name = 'test_{}'.format(func.__name__)
        test_method.__name__ = name
        setattr(cls, name, test_method)

generate_tensor_like_override_tests(TestTorchFunctionOverride)

class Wrapper:
    "Basic data container that knows how to unwrap itself"
    def __init__(self, data):
        self.__dict__["_data"] = data
        self.__dict__["used_attrs"] = set()
        self.__dict__["used_calls"] = set()

    def __getattr__(self, name):
        if name in self.__dict__:
            return self.__dict__[name]
        self.used_attrs.add(name)

        val = getattr(self._data, name)

        # If it's a method
        if callable(val):
            c = getattr(type(self._data), name)
            # Don't append self to args if classmethod/staticmethod
            if c is val:
                return lambda *a, **kw: wrap(self.__torch_function__(c, (Wrapper,), args=a, kwargs=kw))
            # Otherwise append self to args
            return lambda *a, **kw: wrap(self.__torch_function__(c, (Wrapper,), args=(self,) + a, kwargs=kw))

        return wrap(val)

    def __setattr__(self, name, value):
        if name in self.__dict__:
            self.__dict__[name] = value

        self.used_attrs.add(name)
        setattr(self._data, name, unwrap(value))

    def __setitem__(self, key, value):
        self._data[unwrap(key)] = unwrap(value)

    def __getitem__(self, key):
        return wrap(self._data[unwrap(key)])

    @classmethod
    def __torch_function__(cls, func, types, args=(), kwargs=None):
        if kwargs is None:
            kwargs = {}
        # Find an instance of this class in the arguments
        args_of_this_cls = []
        for a in args:
            if isinstance(a, cls):
                args_of_this_cls.append(a)
            elif isinstance(a, collections.abc.Sequence):
                args_of_this_cls.extend(el for el in a if isinstance(el, cls))
        assert len(args_of_this_cls) > 0
        for a in args_of_this_cls:
            a.used_calls.add(func)
        args = unwrap(tuple(args))
        kwargs = {k: unwrap(v) for k, v in kwargs.items()}

        return wrap(func(*args, **kwargs))

    def __add__(self, other):
        return self.__torch_function__(torch.add, (Wrapper,), (self, other))

    def __mul__(self, other):
        return self.__torch_function__(torch.mul, (Wrapper,), (self, other))

    def __sub__(self, other):
        return self.__torch_function__(torch.sub, (Wrapper,), (self, other))

    def __truediv__(self, other):
        return self.__torch_function__(torch.true_divide, (Wrapper,), (self, other))

    def __floordiv__(self, other):
        return self.__torch_function__(torch.floor_divide, (Wrapper,), (self, other))

    def __ge__(self, other):
        return self.__torch_function__(torch.ge, (Wrapper,), (self, other))

    def __gt__(self, other):
        return self.__torch_function__(torch.gt, (Wrapper,), (self, other))

    def __lt__(self, other):
        return self.__torch_function__(torch.lt, (Wrapper,), (self, other))

    def __le__(self, other):
        return self.__torch_function__(torch.le, (Wrapper,), (self, other))

    def __eq__(self, other):
        return self.__torch_function__(torch.eq, (Wrapper,), (self, other))

    def __ne__(self, other):
        return self.__torch_function__(torch.ne, (Wrapper,), (self, other))

    def __bool__(self):
        return self.__torch_function__(torch.Tensor.__bool__, (Wrapper,), (self,))

    def __int__(self):
        return self.__torch_function__(torch.Tensor.__int__, (Wrapper,), (self,))

    def __len__(self):
        return len(self._data)


# unwrap inputs if necessary
def unwrap(v):
    if type(v) in {tuple, list}:
        return type(v)(unwrap(vi) for vi in v)

    return v._data if isinstance(v, Wrapper) else v

# wrap inputs if necessary
def wrap(v):
    if type(v) in {tuple, list}:
        return type(v)(wrap(vi) for vi in v)

    return Wrapper(v) if isinstance(v, torch.Tensor) else v

class TestEinsumOverride(TestCase):
    "Regression test for gh-38479"
    def test_wrapper(self):
        x = Wrapper(torch.randn(5))
        y = Wrapper(torch.randn(4))
        self.assertEqual(torch.einsum('i,j->ij', x, y)._data,
                         torch.ger(x, y)._data)

        # in the old einsum interface, `operands` is a list
        a = Wrapper(torch.randn(2, 3))
        b = Wrapper(torch.randn(5, 3, 7))
        c = Wrapper(torch.randn(2, 7))
        self.assertEqual(torch.einsum('ik,jkl,il->ij', [a, b, c])._data,
                         torch.nn.functional.bilinear(a, c, b)._data)

class TestGradCheckOverride(TestCase):
    "Test that wrappers work with gradcheck."
    def test_gradcheck(self):
        from torch.testing._internal.common_utils import gradcheck, gradgradcheck

        def run_test(fast_mode):
            a = wrap(torch.tensor(5.0, dtype=torch.double))
            b = wrap(torch.tensor(6.0, dtype=torch.double))

            a.requires_grad = True
            b.requires_grad = True

            gradcheck(torch.add, (a, b), raise_exception=False, check_batched_grad=False, fast_mode=fast_mode)
            gradgradcheck(torch.add, (a, b), raise_exception=False, check_batched_grad=False, fast_mode=fast_mode)

            total_used_attrs = a.used_attrs.union(b.used_attrs)
            total_used_calls = a.used_calls.union(b.used_calls)

            # These attributes (and the functions below) may change
            # if the gradcheck implementation changes. It's best to
            # aim for attributes that may be commonly present on other
            # Tensor-likes.
            expected_used_attrs = {
                'data',
                'dtype',
                'is_floating_point',
                'is_sparse',
                'is_sparse_csr',
                'layout',
                'new_zeros',
                'numel',
                'requires_grad',
                'requires_grad_',
                'retain_grad',
                'size',
                'stride',
            }
            if fast_mode:
                expected_used_attrs.add('is_complex')
                expected_used_attrs.add('device')
            self.assertEqual(expected_used_attrs, total_used_attrs)

            expected_used_calls = {
                torch.Tensor.new_zeros,
                torch.Tensor.size,
                torch.Tensor.is_floating_point,
                torch.Tensor.numel,
                torch.Tensor.retain_grad,
                torch.Tensor.stride,
                torch.Tensor.requires_grad_,
                torch.autograd.grad,
                torch.add,
            }
            if fast_mode:
                expected_used_calls.add(torch.Tensor.is_complex)
            self.assertEqual(expected_used_calls, total_used_calls)
        run_test(fast_mode=True)
        run_test(fast_mode=False)

class TestNamedTuple(TestCase):
    """ Regression test for gh-47090 """
    def test_max(self):
        x = torch.tensor([1, 2])
        xs = x.as_subclass(SubTensor2)
        r = torch.max(x, dim=0)
        rs = torch.max(xs, dim=0)
        self.assertEqual(type(r), type(rs))
        self.assertEqual(r, rs)

class TestGradNewOnesOverride(TestCase):
    """ Regression test for gh-47069 """
    def test_newones(self):
        t = torch.tensor([1, 2]).as_subclass(SubTensor2)
        n = t.new_ones((1, 2))
        self.assertEqual(type(n), SubTensor2)

class TestPickle(TestCase):
    "Regression test for gh-47051"
    def test_pickle(self):
        t = torch.tensor([1]).as_subclass(SubTensor2)
        t.abcd = "e"
        t2 = pickle.loads(pickle.dumps(t))
        self.assertIs(type(t2), SubTensor2)
        self.assertEqual(t2.abcd, "e")

class TestBroadcastAllOverride(TestCase):
    """ test for gh-37141 """
    def test_broadcast_all(self):
        from torch.distributions.utils import broadcast_all
        a = torch.tensor([1.2, 3.4, 5.6])
        a_w = Wrapper(a)
        b = torch.tensor(5.0)
        b_w = Wrapper(b)
        c = torch.tensor([5.0, 5.0, 5.0])

        o_1 = broadcast_all(a_w, b_w)
        self.assertTrue(isinstance(o_1[0], Wrapper))
        self.assertTrue(isinstance(o_1[1], Wrapper))
        self.assertEqual(o_1[0]._data, a)
        self.assertEqual(o_1[1]._data, c)

        o_2 = broadcast_all(a_w, b)
        self.assertTrue(isinstance(o_2[0], Wrapper))
        self.assertTrue(isinstance(o_2[1], Wrapper))
        self.assertEqual(o_2[0]._data, a)
        self.assertEqual(o_2[1]._data, c)

class TestWrapTorchFunction(TestCase):
    def test_wrap_torch_function(self):
        class A:
            @classmethod
            def __torch_function__(cls, func, types, args, kwargs):
                return -1

        def dispatcher(a):
            return (a,)

        @torch.overrides.wrap_torch_function(dispatcher)
        def f(a):
            return a

        self.assertEqual(f(A()), -1)

class TestIndexing(TestCase):
    """ Regression tests for gh-46277 """
    def test_getitem(self):
        class A:
            @classmethod
            def __torch_function__(cls, func, types, args, kwargs=None):
                return -1

        t = torch.tensor([5])
        self.assertEqual(t[A()], -1)
        self.assertEqual(t, torch.tensor([5]))

    def test_getitem_subclass(self):
        class A(torch.Tensor):
            @classmethod
            def __torch_function__(cls, func, types, args, kwargs=None):
                return -1

        t = torch.tensor([5])
        self.assertEqual(t[A()], -1)
        self.assertEqual(t[5, A()], -1)
        self.assertEqual(t, torch.tensor([5]))

    def test_setitem(self):
        triggered = set()

        class A:
            @classmethod
            def __torch_function__(cls, func, types, args, kwargs=None):
                triggered.add(func)
                return -1

        t = torch.tensor([5])
        t[A()] = 1
        t[5, A()] = 1
        self.assertIn(Tensor.__setitem__, triggered)
        self.assertEqual(t, torch.tensor([5]))

    def test_setitem_val(self):
        triggered = set()

        class A:
            @classmethod
            def __torch_function__(cls, func, types, args, kwargs=None):
                triggered.add(func)
                return -1

        t = torch.tensor([5])
        t[0] = A()
        self.assertIn(Tensor.__setitem__, triggered)
        self.assertEqual(t, torch.tensor([5]))

    def test_setitem_subclass(self):
        triggered = set()

        class A(torch.Tensor):
            @classmethod
            def __torch_function__(cls, func, types, args, kwargs=None):
                triggered.add(func)
                return -1

        t = torch.tensor([5])
        t[A()] = 1
        t[5, A()] = 1
        self.assertIn(Tensor.__setitem__, triggered)
        self.assertEqual(t, torch.tensor([5]))


class TestIterator(TestCase):
    # Regression test for gh-54457
    def test_iterator(self):
        t = torch.tensor([5, 6, 7]).as_subclass(SubTensor2)
        it = iter(t)
        self.assertIs(type(next(it)), SubTensor2)
        self.assertIs(type(next(it)), SubTensor2)
        self.assertIs(type(next(it)), SubTensor2)


class TestRNN(TestCase):
    # Regression test for gh-55868
    def test_rnn(self):
        model = torch.nn.RNN(10, 20, 2)
        input = Wrapper(torch.randn(1, 5, 10))
        model(input)


class TestDisabledTorchFunction(TestCase):
    # Regression test for gh-64687
    def test_parameter_does_not_prevent_dispatch(self):
        class MyTensor():
            @classmethod
            def __torch_function__(cls, func, types, args=(), kwargs=None):
                return "called"

        t1 = MyTensor()
        t2 = torch.nn.Parameter(torch.rand(2, 2))
        self.assertEqual(torch.add(t2, t1), "called")

        inp = torch.rand(10, 10)
        self.assertEqual(torch.nn.functional.linear(inp, t1, t2), "called")
        self.assertEqual(torch.nn.functional.linear(inp, t2, t1), "called")

class TestResolveName(TestCase):
    def test_resolve_name(self):
        for cs in get_overridable_functions().values():
            for c in cs:
                self.assertEqual(
                    eval(torch.overrides.resolve_name(c)),
                    c,
                    msg=f"{c}, {torch.overrides.resolve_name(c)}"
                )

class TestTorchFunctionWarning(TestCase):
    def test_warn_on_invalid_torch_function(self):
        class Bad1():
            def __torch_function__(self, *args, **kwargs):
                pass

        class Bad2(torch.Tensor):
            def __torch_function__(self, *args, **kwargs):
                pass

        a = Bad1()
        for a in (Bad1(), Bad2()):
            with self.assertWarnsRegex(DeprecationWarning, "as a plain method is deprecated"):
                # Function that handles torch_function on the python side
                torch.nn.functional.dropout(a)

            with self.assertWarnsRegex(UserWarning, "as a plain method is deprecated"):
                # Function that handles torch_function in C++
                torch.abs(a)

@unittest.skipIf(TEST_WITH_CROSSREF, "not run with crossref")
class TestTorchFunctionMode(TestCase):
    def test_basic(self):
        class A(TorchFunctionMode):
            def __torch_function__(self, *args, **kwargs):
                return -1
        # NB: factory functions get overridden too!
        x = torch.randn(1)
        with A():
            self.assertEqual(torch.randn(3), -1)
            self.assertEqual(torch.add(x, x), -1)
            self.assertEqual(torch.split(None, [2]), -1)  # python side
            self.assertEqual(bar(x), -1)

    def test_factory_override(self):
        class A(TorchFunctionMode):
            def __torch_function__(self, *args, **kwargs):
                return -1

        with A():
            self.assertEqual(torch.tensor([1]), -1)
            self.assertEqual(torch.sparse_coo_tensor(1, 1, 1), -1)
            self.assertEqual(torch.sparse_csr_tensor(1, 1, 1), -1)
            self.assertEqual(torch._sparse_coo_tensor_unsafe(1, 1, (1, 1)), -1)
            self.assertEqual(torch._sparse_csr_tensor_unsafe(1, 1, 1, (1, 1)), -1)
            self.assertEqual(torch.as_tensor([1]), -1)

    def test_modes_handle_first(self):
        class A(TorchFunctionMode):
            def __torch_function__(self, *args, **kwargs):
                return -40

        x = SubTensor()
        with A():
            self.assertEqual(torch.neg(x), -40)
            self.assertEqual(torch.mean(x), -40)
            self.assertEqual(torch.mm(x, x), -40)
            self.assertEqual(bar(x), -40)

    def test_modes_return_notimplemented(self):
        class MyMode(TorchFunctionMode):
            def __torch_function__(self, *args, **kwargs):
                return NotImplemented

        x = SubTensor()
        with MyMode():
            self.assertEqual(torch.mean(x), 0)
            self.assertEqual(torch.mm(x, x), -1)
            self.assertEqual(bar(x), 1)
            self.assertRaisesRegex(
                TypeError, r'SubTensor.+TorchFunctionStackMode',
                lambda: self.assertEqual(torch.max(x, x)))

    def test_with_mode(self):
        class ErrorA(RuntimeError):
            pass

        class A(TorchFunctionMode):
            def __torch_function__(self, *args, **kwargs):
                raise ErrorA()

        with self.assertRaises(ErrorA):
            with A():
                torch.empty([])

    def test_with_mode_created_separately(self):
        class ErrorA(RuntimeError):
            pass

        class A(TorchFunctionMode):
            def __torch_function__(self, *args, **kwargs):
                raise ErrorA()

        x = A()
        with self.assertRaises(ErrorA):
            with x:
                torch.empty([])

    def test_with_nested_modes(self):
        out = []

        class A(TorchFunctionMode):
            def __init__(self, msg):
                self.msg = msg

            def __torch_function__(self, func, _, args=(), kwargs=None):
                if kwargs is None:
                    kwargs = {}
                out.append(self.msg)
                return func(*args, **kwargs)

        with A("layer1"):
            with A("layer2"):
                torch.empty([])

        self.assertEqual(out, ["layer2", "layer1"])

    def test_nested_same_mode(self):
        out = []

        class A(TorchFunctionMode):
            def __init__(self, msg):
                self.msg = msg

            def __torch_function__(self, func, _, args=(), kwargs=None):
                if kwargs is None:
                    kwargs = {}
                out.append(self.msg)
                return func(*args, **kwargs)

        with A("layer1") as a:
            with a:
                torch.empty([])

        self.assertEqual(out, ["layer1", "layer1"])

    def test_error_using_class_method_on_mode(self):
        class A(TorchFunctionMode):
            @classmethod
            def __torch_function__(cls, func, _, args=(), kwargs=None):
                return func(args, kwargs)

        x = torch.tensor(5.)
        with self.assertRaisesRegex(RuntimeError, "should be a normal method not a class method"):
            with A():
                x + x

    def test_restacking_with_ancestor(self):
        class A(TorchFunctionMode):
            pass

        with A():
            with A() as x:
                pass

        with x:
            pass

    def test_get_cur_mode(self):
        class A(TorchFunctionMode):
            def __torch_dispatch__(self, func, types, args=(), kwargs=None):
                pass

        with A() as mode1:
            self.assertEqual(_get_current_function_mode(), mode1)

        with mode1:
            with A() as mode2:
                self.assertEqual(_get_current_function_mode(), mode2)


    def test_get_mode_stack(self):
        class A(TorchFunctionMode):
            def __torch_dispatch__(self, func, types, args=(), kwargs=None):
                pass

        self.assertEqual(_get_current_function_mode_stack(), [])

        with A() as mode1:
            self.assertEqual(_get_current_function_mode_stack(), [mode1])

        with mode1:
            with A() as mode2:
                self.assertEqual(_get_current_function_mode_stack(), [mode1, mode2])

    def test_all_same_mode(self):
        class A(TorchFunctionMode):
            pass

        x = A()
        y = A()
        self.assertTrue(all_same_mode([x, x, x]))
        self.assertFalse(all_same_mode([x, None]))
        self.assertFalse(all_same_mode([x, y]))

    def test_nested_modes_with_python_has_torch_function(self):
        called = []

        class A(TorchFunctionMode):
            def __torch_function__(self, func, types, args=(), kwargs=None):
                called.append("A")
                kwargs = {} if kwargs is None else kwargs
                return func(*args, **kwargs)

        class B(TorchFunctionMode):
            def __torch_function__(self, func, types, args=(), kwargs=None):
                called.append("B")
                kwargs = {} if kwargs is None else kwargs
                return func(*args, **kwargs)

        x = torch.randn(3, 4)
        with A():
            with B():
                y = bar(x)

        self.assertEqual(y, x)
        self.assertEqual(called, ["B", "A"])


    def test_reentrant_mode_idiom(self):
        log = []

        class A(TorchFunctionMode):
            def __torch_function__(self, func, types, args=(), kwargs=None):
                if kwargs is None:
                    kwargs = {}
                log.append(func)
                if func is torch.sub:
                    with self:
                        input, other = args
                        assert not kwargs
                        return torch.add(input, other, alpha=-1)
                return func(*args, **kwargs)

        x = torch.randn(1)
        y = torch.randn(1)
        with A():
            torch.sub(x, y)
        # add hits the torch function again!
        self.assertEqual(log, [torch.sub, torch.add])

    def test_nn_parse_to(self):
        # This failed because the parser thinks the function is called to()
        # but it's actually called _parse_to()

        called = False

        class A(TorchFunctionMode):
            def __torch_function__(self, func, types, args=(), kwargs=None):
                nonlocal called
                if kwargs is None:
                    kwargs = {}
                called = True
                return func(*args, **kwargs)

        with A():
            torch._C._nn._parse_to('cpu')

        self.assertTrue(called)

    def test_distributions_bernoulli(self):
        # This failed because improper use of has_torch_function when
        # is_tensor_like should have been used instead, inside the
        # broadcasting logic called by distributions (Bernoulli doesn't
        # matter per se)

        called = False

        class A(TorchFunctionMode):
            def __torch_function__(self, func, types, args=(), kwargs=None):
                nonlocal called
                if kwargs is None:
                    kwargs = {}
                called = True
                return func(*args, **kwargs)

        with A():
            torch.distributions.Bernoulli(0.3)

        self.assertTrue(called)

    def test_mode_notimplemented_loop(self):
        # Default tensor subclass implementation disables torch function;
        # when we redispatch to mode we must not treat the objects as
        # eligible

        called = 0

        class A(TorchFunctionMode):
            def __torch_function__(self, func, types, args=(), kwargs=None):
                nonlocal called
                if kwargs is None:
                    kwargs = {}
                called += 1
                # The first time we call, the mode sees an active type that
                # it doesn't know how to deal with.  The second time, we're
                # instructed to treat it "as if it were a tensor", and so
                # we keep going.  I'm not entirely clear if the subclasses
                # disappearing from types is the correct way to do it.
                if any(t is not torch.Tensor for t in types):
                    return NotImplemented
                else:
                    return func(*args, **kwargs)

        class B(torch.Tensor):
            pass

        b = B()

        with A():
            r = torch.neg(b)

        self.assertIs(type(r), B)
        self.assertEqual(called, 2)

        called = 0

        with A():
            r = bar(b)

        self.assertIs(type(r), B)
        self.assertEqual(called, 2)

    def test_disable_subclass_not_mode(self):
        called = False

        class A(TorchFunctionMode):
            def __torch_function__(self, func, types, args=(), kwargs=None):
                nonlocal called
                if kwargs is None:
                    kwargs = {}
                called = True
                return func(*args, **kwargs)

        class B(torch.Tensor):
            pass

        x = B(torch.randn(5))
        with A():
            with torch._C.DisableTorchFunction():
                self.assertNotIsInstance(torch.sum(x), B)

        self.assertTrue(called)

    def test_disable_enable_subclass(self):
        called = False

        class A(torch.Tensor):
            pass

        x = A(torch.randn(5))
        with torch._C.DisableTorchFunction():
            g = torch._C._EnableTorchFunction()
            try:
                self.assertIsInstance(torch.sum(x), A)
            finally:
                del g

    def test_subclass_hash(self):
        class DiagTensor(torch.Tensor):
            def __init__(self, diag):
                self._diag = diag

            @classmethod
            def __torch_function__(cls, func, types, args=(), kwargs=None):
                kwargs = kwargs or {}

                def get_full_matrices(t):
                    if isinstance(t, DiagTensor):
                        return torch.diag_embed(t._diag)
                    else:
                        return t

                return func(*tree_map(get_full_matrices, args), **tree_map(get_full_matrices, kwargs))

        d = torch.rand(2)
        a = DiagTensor(d)

        self.assertEqual((a + 1), torch.diag_embed(d) + 1)

        # If the hash function was returning the same value, this would
        # fail inside `Tensor.__eq__`.
        # If __hash__ was going through torch_function, the implementation above would
        # be wrong as it would compute the hash on a temporary Tensor thus not ensuring
        # the uniqueness of the hash that we rely on for Tensors.
        s = set()
        s.add(a)
        s.add(DiagTensor(d))

class TestTorchFunctionRedispatch(TestCase):
    def test_simple(self):
        x = RedispatchTensor(torch.ones(1))
        ret = bar(x)
        self.assertIs(ret, x)
        self.assertExpectedInline(pprint.pformat(x.call_log), """\
[('bar',
  (<class 'torch.testing._internal.common_subclass.RedispatchTensor'>,),
  (RedispatchTensor([1.]),),
  {})]""")

    def test_recursive(self):
        x = RedispatchTensor(torch.full((1,), 1))
        y = RedispatchTensor(torch.full((1,), 2))
        z = RedispatchTensor(torch.full((1,), 3))
        ret = foo(x, y, z)
        self.assertEqual(ret, torch.full((1,), 6))
        self.assertExpectedInline(pprint.pformat(x.call_log), """\
[('foo',
  (<class 'torch.testing._internal.common_subclass.RedispatchTensor'>,),
  (RedispatchTensor([1]), RedispatchTensor([2])),
  {'c': RedispatchTensor([3])}),
 ('_TensorBase.add',
  (<class 'torch.testing._internal.common_subclass.RedispatchTensor'>,),
  (RedispatchTensor([1]), RedispatchTensor([2])),
  None)]""")
        self.assertExpectedInline(pprint.pformat(y.call_log), """\
[('foo',
  (<class 'torch.testing._internal.common_subclass.RedispatchTensor'>,),
  (RedispatchTensor([1]), RedispatchTensor([2])),
  {'c': RedispatchTensor([3])}),
 ('_TensorBase.add',
  (<class 'torch.testing._internal.common_subclass.RedispatchTensor'>,),
  (RedispatchTensor([1]), RedispatchTensor([2])),
  None)]""")
        self.assertExpectedInline(pprint.pformat(z.call_log), """\
[('foo',
  (<class 'torch.testing._internal.common_subclass.RedispatchTensor'>,),
  (RedispatchTensor([1]), RedispatchTensor([2])),
  {'c': RedispatchTensor([3])}),
 ('_TensorBase.add',
  (<class 'torch.testing._internal.common_subclass.RedispatchTensor'>,),
  (RedispatchTensor([3]), RedispatchTensor([3])),
  None)]""")


class TestTorchFunctionRedispatchOps(TestCase):
    @ops(op_db)
    def test_redispatch(self, device, dtype, op):
        def clone_preserving_strides(x):
            if not x.layout == torch.strided:
                ret = x.clone()
            else:
                ret = torch.empty_strided(x.shape, x.stride(), device=x.device, dtype=x.dtype)
                ret.copy_(x)
            ret.requires_grad_(x.requires_grad)
            return ret

        def wrap(x):
            if isinstance(x, torch.Tensor):
                return RedispatchTensor(clone_preserving_strides(x.detach()))
            return x

        for sample in op.sample_inputs(device=device, dtype=dtype):
            wrapped = sample.transform(wrap)

            expect = op(sample.input, *sample.args, **sample.kwargs)
            actual = op(wrapped.input, *wrapped.args, **wrapped.kwargs)

            with torch._C.DisableTorchFunction():
                self.assertEqual(expect, actual)


instantiate_device_type_tests(TestTorchFunctionRedispatchOps, globals())


if __name__ == '__main__':
    run_tests()<|MERGE_RESOLUTION|>--- conflicted
+++ resolved
@@ -25,16 +25,12 @@
     _get_current_function_mode,
     _get_current_function_mode_stack,
 )
-<<<<<<< HEAD
 from torch.testing._internal.common_device_type import (
     ops,
     instantiate_device_type_tests,
 )
 from torch.testing._internal.common_methods_invocations import op_db
-from torch.utils._mode_utils import find_outermost_mode, all_same_mode, all_same_mode_scope
-=======
 from torch.utils._mode_utils import all_same_mode
->>>>>>> 67434c70
 from torch.utils._pytree import tree_map
 
 Tensor = torch.Tensor

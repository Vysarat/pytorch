--- conflicted
+++ resolved
@@ -45,30 +45,6 @@
             tests.tearDownClass()
 
     fn.__name__ = test_name
-<<<<<<< HEAD
-    setattr(TestCppWrapper, test_name, fn)
-
-
-for name in [
-    "test_as_strided",  # buffer reuse
-    "test_bitwise",  # int32
-    "test_bmm1",
-    "test_bmm2",
-    "test_cat",  # alias
-    "test_linear1",
-    "test_linear2",
-    "test_lowmem_dropout1",  # None as output
-    "test_mm_views",
-    "test_profiler_mark_wrapper_call",
-    "test_reduction1",  # Reduction
-    "test_relu",  # multiple inputs
-    "test_silu",  # single input, single output
-    "test_sum_dtype",  # float64
-    "test_sum_int",  # bool, int64, int8, uint8
-    "test_transpose",  # multiple outputs, buffer clear
-]:
-    make_test_case(name)
-=======
     setattr(CppWrapperTemplate, test_name, fn)
 
 
@@ -104,7 +80,6 @@
         make_test_case(item.name, item.device, item.tests)
 
     test_torchinductor.copy_tests(CppWrapperTemplate, TestCppWrapper, "cpp_wrapper")
->>>>>>> b4420f0f
 
 if __name__ == "__main__":
     from torch._dynamo.test_case import run_tests

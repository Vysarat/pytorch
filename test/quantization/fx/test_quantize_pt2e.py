--- conflicted
+++ resolved
@@ -575,7 +575,6 @@
                     inductor_res = run(*example_inputs)
                     self.assertEqual(ref_result, inductor_res, atol=5e-2, rtol=5e-2)
 
-<<<<<<< HEAD
     @skipIfNoX86
     @skipIfNoONEDNN
     @xfailIfPython311
@@ -647,8 +646,6 @@
                     }
                     self.checkGraphModuleNodes(convert_module,
                                                expected_node_occurrence=node_occurrence)
-=======
->>>>>>> b4cac8fc
 
 class TestQuantizePT2EModels(QuantizationTestCase):
     @skip_if_no_torchvision

--- conflicted
+++ resolved
@@ -534,13 +534,8 @@
                 nll_loss_backward_reduce_cuda_kernel_1d<scalar_t, index_t>
                     <<<1, 1, 0, at::cuda::getCurrentCUDAStream()>>>(
                         grad_input.mutable_data_ptr<scalar_t>(),
-<<<<<<< HEAD
-                        grad_output.data_ptr<scalar_t>(),
-                        weight.defined() ? weight_.data_ptr<scalar_t>()
-=======
                         grad_output.const_data_ptr<scalar_t>(),
                         weight.defined() ? weight_.const_data_ptr<scalar_t>()
->>>>>>> f85145cd
                                          : nullptr,
                         target.const_data_ptr<index_t>(),
                         total_weight.const_data_ptr<scalar_t>(),
@@ -564,17 +559,10 @@
             nll_loss_backward_reduce_cuda_kernel_2d<scalar_t, index_t>
                 <<<1, NLL_LOSS_THREADS, 0, at::cuda::getCurrentCUDAStream()>>>(
                     grad_input.mutable_data_ptr<scalar_t>(),
-<<<<<<< HEAD
-                    grad_output.data_ptr<scalar_t>(),
-                    target.data_ptr<index_t>(),
-                    weight.defined() ? weight_.data_ptr<scalar_t>() : nullptr,
-                    total_weight.data_ptr<scalar_t>(),
-=======
                     grad_output.const_data_ptr<scalar_t>(),
                     target.const_data_ptr<index_t>(),
                     weight.defined() ? weight_.const_data_ptr<scalar_t>() : nullptr,
                     total_weight.const_data_ptr<scalar_t>(),
->>>>>>> f85145cd
                     reduction == at::Reduction::Mean,
                     input.size(0),
                     input.size(1),
